//! Module providing the search capability using BAM/BAI files
//!

use std::{fs::File, path::Path};

use noodles_bam::{self as bam, bai};
use noodles_bgzf::index::{optimize_chunks, Chunk};
use noodles_bgzf::VirtualPosition;
use noodles_sam::{self as sam};

use crate::{
  htsget::{Class, Format, HtsGetError, Query, Response, Result, Url},
  storage::{BytesRange, GetOptions, Storage, UrlOptions},
};

trait VirtualPositionExt {
  const MAX_BLOCK_SIZE: u64 = 65536;

  /// Get the starting bytes for a compressed BGZF block.
  fn bytes_range_start(&self) -> u64;
  /// Get the ending bytes for a compressed BGZF block.
  fn bytes_range_end(&self, reader: &mut bam::Reader<File>) -> u64;
  fn to_string(&self) -> String;
}

impl VirtualPositionExt for VirtualPosition {
  /// This is just an alias to compressed. Kept for consistency.
  fn bytes_range_start(&self) -> u64 {
    self.compressed()
  }
  /// The compressed part refers always to the beginning of a BGZF block.
  /// But when we need to translate it into a byte range, we need to make sure
  /// the reads falling inside that block are also included, which requires to know
  /// where that block ends, which is not trivial nor possible for the last block.
  /// The solution used here goes through reading the records starting at the compressed
  /// virtual offset (coffset) of the end position (remember this will always be the
  /// start of a BGZF block). If we read the records pointed by that coffset until we
  /// reach a different coffset, we can find out where the current block ends.
  /// Therefore this can be used to only add the required bytes in the query results.
  /// If for some reason we can't read correctly the records we fall back
  /// to adding the maximum BGZF block size.
  fn bytes_range_end(&self, reader: &mut bam::Reader<File>) -> u64 {
    get_next_block_position(*self, reader).unwrap_or(self.compressed() + Self::MAX_BLOCK_SIZE)
  }

  fn to_string(&self) -> String {
    format!("{}/{}", self.compressed(), self.uncompressed())
  }
}

fn get_next_block_position(
  block_position: VirtualPosition,
  reader: &mut bam::Reader<File>,
) -> Option<u64> {
  reader.seek(block_position).ok()?;
  let next_block_index = loop {
    let mut record = bam::Record::default();
<<<<<<< HEAD
    let bytes_read = reader.read_record(&mut record).ok()?;
    if bytes_read == 0 {
      // This means we reached the EOF. Must be revisited when there is a call in the Storage trait
      // to know the total size of the file
      return None;
    }
=======
    reader.read_record(&mut record).ok()?;
>>>>>>> 05553a23
    let actual_block_index = reader.virtual_position().compressed();
    if actual_block_index > block_position.compressed() {
      break actual_block_index;
    }
  };
  Some(next_block_index)
}

pub(crate) struct BamSearch<'a, S> {
  storage: &'a S,
}

impl<'a, S> BamSearch<'a, S>
where
  S: Storage + 'a,
{
  /// 1 Mb
  const DEFAULT_BAM_HEADER_LENGTH: u64 = 1024 * 1024; // TODO find a number that makes more sense

  const MIN_SEQ_POSITION: u32 = 1; // 1-based

  pub fn new(storage: &'a S) -> Self {
    Self { storage }
  }

  pub fn search(&self, query: Query) -> Result<Response> {
    let (bam_key, bai_key) = self.get_keys_from_id(query.id.as_str());

    match query.class {
      Class::Body => {
        let bai_path = self.storage.get(&bai_key, GetOptions::default())?;
        let bai_index = bai::read(bai_path).map_err(|_| HtsGetError::io_error("Reading BAI"))?;

        let byte_ranges = match query.reference_name.as_ref() {
          None => self.get_byte_ranges_for_all_reads(bam_key.as_str(), &bai_index)?,
          Some(reference_name) if reference_name.as_str() == "*" => {
            self.get_byte_ranges_for_unmapped_reads(bam_key.as_str(), &bai_index)?
          }
          Some(reference_name) => self.get_byte_ranges_for_reference_name(
            bam_key.as_str(),
            reference_name,
            &bai_index,
            &query,
          )?,
        };
        self.build_response(query, &bam_key, byte_ranges)
      }
      Class::Header => {
        let byte_ranges = self.get_byte_ranges_for_header();
        self.build_response(query, &bam_key, byte_ranges)
      }
    }
  }

  /// Generate a key for the storage object from an ID
  /// This may involve a more complex transformation in the future,
  /// or even require custom implementations depending on the organizational structure
  /// For now there is a 1:1 mapping to the underlying files
  fn get_keys_from_id(&self, id: &str) -> (String, String) {
    let bam_key = format!("{}.bam", id);
    let bai_key = format!("{}.bai", bam_key);
    (bam_key, bai_key)
  }

  /// This returns mapped and placed unmapped ranges
  fn get_byte_ranges_for_all_reads(
    &self,
    bam_key: &str,
    bai_index: &bai::Index,
  ) -> Result<Vec<BytesRange>> {
    let mut byte_ranges: Vec<BytesRange> = Vec::new();
    let get_options = GetOptions::default().with_max_length(Self::DEFAULT_BAM_HEADER_LENGTH);
    let bam_path = self.storage.get(bam_key, get_options)?;
    let mut bam_reader = Self::get_bam_reader(bam_path)?;
    for reference_sequence in bai_index.reference_sequences() {
      if let Some(metadata) = reference_sequence.metadata() {
        let start_vpos = metadata.start_position();
        let end_vpos = metadata.end_position();
        byte_ranges.push(
          BytesRange::default()
            .with_start(start_vpos.bytes_range_start())
            .with_end(end_vpos.bytes_range_end(&mut bam_reader)),
        );
      }
    }

    let unmapped_byte_ranges = self.get_byte_ranges_for_unmapped_reads(bam_key, bai_index)?;
    byte_ranges.extend(unmapped_byte_ranges.into_iter());
    Ok(BytesRange::merge_all(byte_ranges))
  }

  /// This returns only unplaced unmapped ranges
  fn get_byte_ranges_for_unmapped_reads(
    &self,
    bam_key: &str,
    bai_index: &bai::Index,
  ) -> Result<Vec<BytesRange>> {
    let last_interval = bai_index
      .reference_sequences()
      .iter()
      .rev()
      .find_map(|rs| rs.intervals().last().cloned());

    let start = match last_interval {
      Some(start) => start,
      None => {
        let get_options = GetOptions::default().with_max_length(Self::DEFAULT_BAM_HEADER_LENGTH);
        let bam_path = self.storage.get(bam_key, get_options)?;
        let (bam_reader, _) = Self::read_bam_header(&bam_path)?;
        bam_reader.virtual_position()
      }
    };

    // TODO get the end of the range from the BAM size (will require a new call in the Storage interface)
    Ok(vec![
      BytesRange::default().with_start(start.bytes_range_start())
    ])
  }

  /// This returns reads for a given reference name and an optional sequence range
  fn get_byte_ranges_for_reference_name(
    &self,
    bam_key: &str,
    reference_name: &str,
    bai_index: &bai::Index,
    query: &Query,
  ) -> Result<Vec<BytesRange>> {
    let get_options = GetOptions::default().with_max_length(Self::DEFAULT_BAM_HEADER_LENGTH);
    let bam_path = self.storage.get(bam_key, get_options)?;
    let (mut bam_reader, bam_header) = Self::read_bam_header(&bam_path)?;
    let maybe_bam_ref_seq = bam_header.reference_sequences().get_full(reference_name);

    let byte_ranges = match maybe_bam_ref_seq {
      None => Err(HtsGetError::not_found(format!(
        "Reference name not found: {}",
        reference_name
      ))),
      Some((bam_ref_seq_idx, _, bam_ref_seq)) => {
        let seq_start = query.start.map(|start| start as i32);
        let seq_end = query.end.map(|end| end as i32);
        Self::get_byte_ranges_for_reference_sequence(
          bam_ref_seq,
          bam_ref_seq_idx,
          bai_index,
          seq_start,
          seq_end,
          &mut bam_reader,
        )
      }
    }?;
    Ok(byte_ranges)
  }

  fn read_bam_header<P: AsRef<Path>>(path: P) -> Result<(bam::Reader<File>, sam::Header)> {
    let mut bam_reader = Self::get_bam_reader(path)?;

    let bam_header = bam_reader
      .read_header()
      .map_err(|_| HtsGetError::io_error("Reading BAM header"))?
      .parse()
      .map_err(|_| HtsGetError::io_error("Parsing BAM header"))?;

    Ok((bam_reader, bam_header))
  }

  fn get_bam_reader<P: AsRef<Path>>(path: P) -> Result<bam::Reader<File>> {
    File::open(path.as_ref())
      .map(bam::Reader::new)
      .map_err(|_| HtsGetError::io_error("Reading BAM"))
  }

  fn get_byte_ranges_for_reference_sequence(
    bam_ref_seq: &sam::header::ReferenceSequence,
    bam_ref_seq_idx: usize,
    bai_index: &bai::Index,
    seq_start: Option<i32>,
    seq_end: Option<i32>,
    bam_reader: &mut bam::Reader<File>,
  ) -> Result<Vec<BytesRange>> {
    let seq_start = seq_start.unwrap_or(Self::MIN_SEQ_POSITION as i32);
    let seq_end = seq_end.unwrap_or_else(|| bam_ref_seq.len());
    let bai_ref_seq = bai_index
      .reference_sequences()
      .get(bam_ref_seq_idx)
      .ok_or_else(|| {
        HtsGetError::not_found(format!(
          "Reference not found in the BAI file: {} ({})",
          bam_ref_seq.name(),
          bam_ref_seq_idx
        ))
      })?;

    let chunks: Vec<Chunk> = bai_ref_seq
      .query(seq_start, seq_end)
      .into_iter()
      .flat_map(|bin| bin.chunks())
      .cloned()
      .collect();

    let min_offset = bai_ref_seq.min_offset(seq_start);

    let byte_ranges = optimize_chunks(&chunks, min_offset)
      .into_iter()
      .map(|chunk| {
        BytesRange::default()
          .with_start(chunk.start().bytes_range_start())
          .with_end(chunk.end().bytes_range_end(bam_reader))
      })
      .collect();

    Ok(BytesRange::merge_all(byte_ranges))
  }

  /// Returns the header bytes range.
  fn get_byte_ranges_for_header(&self) -> Vec<BytesRange> {
    vec![BytesRange::default()
      .with_start(0)
      .with_end(Self::DEFAULT_BAM_HEADER_LENGTH)]
  }

  /// Build the response from the query using urls.
  fn build_response(
    &self,
    query: Query,
    bam_key: &str,
    byte_ranges: Vec<BytesRange>,
  ) -> Result<Response> {
    let urls = byte_ranges
      .into_iter()
      .map(|range| {
        let options = UrlOptions::default()
          .with_range(range)
          .with_class(query.class.clone());
        self
          .storage
          .url(&bam_key, options)
          .map_err(HtsGetError::from)
      })
      .collect::<Result<Vec<Url>>>()?;

    let format = query.format.unwrap_or(Format::Bam);
    Ok(Response::new(format, urls))
  }
}

#[cfg(test)]
pub mod tests {
  use crate::htsget::Headers;
  use crate::storage::local::LocalStorage;

  use super::*;

  #[test]
  fn search_all_reads() {
    with_local_storage(|storage| {
      let search = BamSearch::new(&storage);
      let query = Query::new("htsnexus_test_NA12878");
      let response = search.search(query);
      println!("{:#?}", response);

      let expected_response = Ok(Response::new(
        Format::Bam,
        vec![Url::new(expected_url(&storage))
          .with_headers(Headers::default().with_header("Range", "bytes=4668-"))],
      ));
      assert_eq!(response, expected_response)
    });
  }

  #[test]
  fn search_unmapped_reads() {
    with_local_storage(|storage| {
      let search = BamSearch::new(&storage);
      let query = Query::new("htsnexus_test_NA12878").with_reference_name("*");
      let response = search.search(query);
      println!("{:#?}", response);

      let expected_response = Ok(Response::new(
        Format::Bam,
        vec![Url::new(expected_url(&storage))
          .with_headers(Headers::default().with_header("Range", "bytes=2060795-"))],
      ));
      assert_eq!(response, expected_response)
    });
  }

  #[test]
  fn search_reference_name_without_seq_range() {
    with_local_storage(|storage| {
      let search = BamSearch::new(&storage);
      let query = Query::new("htsnexus_test_NA12878").with_reference_name("20");
      let response = search.search(query);
      println!("{:#?}", response);

      let expected_response = Ok(Response::new(
        Format::Bam,
        vec![Url::new(expected_url(&storage))
          .with_headers(Headers::default().with_header("Range", "bytes=977196-2125492"))],
      ));
      assert_eq!(response, expected_response)
    });
  }

  #[test]
  fn search_reference_name_with_seq_range() {
    with_local_storage(|storage| {
      let search = BamSearch::new(&storage);
      let query = Query::new("htsnexus_test_NA12878")
        .with_reference_name("11")
        .with_start(5015000)
        .with_end(5050000);
      let response = search.search(query);
      println!("{:#?}", response);

      let expected_response = Ok(Response::new(
        Format::Bam,
        vec![
          Url::new(expected_url(&storage))
            .with_headers(Headers::default().with_header("Range", "bytes=256721-643947")),
          Url::new(expected_url(&storage))
            .with_headers(Headers::default().with_header("Range", "bytes=824361-840476")),
          Url::new(expected_url(&storage))
            .with_headers(Headers::default().with_header("Range", "bytes=977196-996261")),
        ],
      ));
      assert_eq!(response, expected_response)
    });
  }

  #[test]
  fn search_header() {
    with_local_storage(|storage| {
      let search = BamSearch::new(&storage);
      let query = Query::new("htsnexus_test_NA12878").with_class(Class::Header);
      let response = search.search(query);
      println!("{:#?}", response);

      let expected_response = Ok(Response::new(
        Format::Bam,
        vec![Url::new(expected_url(&storage))
          .with_headers(Headers::default().with_header("Range", "bytes=0-1048576"))
          .with_class(Class::Header)],
      ));
      assert_eq!(response, expected_response)
    });
  }

  pub fn with_local_storage(test: impl Fn(LocalStorage)) {
    let base_path = std::env::current_dir()
      .unwrap()
      .parent()
      .unwrap()
      .join("data/bam");
    test(LocalStorage::new(base_path).unwrap())
  }

  pub fn expected_url(storage: &LocalStorage) -> String {
    format!(
      "file://{}",
      storage
        .base_path()
        .join("htsnexus_test_NA12878.bam")
        .to_string_lossy()
    )
  }
}<|MERGE_RESOLUTION|>--- conflicted
+++ resolved
@@ -55,16 +55,7 @@
   reader.seek(block_position).ok()?;
   let next_block_index = loop {
     let mut record = bam::Record::default();
-<<<<<<< HEAD
-    let bytes_read = reader.read_record(&mut record).ok()?;
-    if bytes_read == 0 {
-      // This means we reached the EOF. Must be revisited when there is a call in the Storage trait
-      // to know the total size of the file
-      return None;
-    }
-=======
     reader.read_record(&mut record).ok()?;
->>>>>>> 05553a23
     let actual_block_index = reader.virtual_position().compressed();
     if actual_block_index > block_position.compressed() {
       break actual_block_index;
