--- conflicted
+++ resolved
@@ -9,22 +9,15 @@
 async = ["tokio", "futures", "htsget-search/async", "htsget-http-core/async"]
 
 [dependencies]
-<<<<<<< HEAD
-actix-web = { version = "4.0.0-beta.21" }
-=======
-actix-web = "4.0.0-beta.9"
->>>>>>> c5927428
+actix-web = "4.0.1"
 envy = "0.4"
 serde = { version = "1", features = ["derive"] }
 serde_json = "1"
-futures-util = { version = "0.3.17", default-features = false }
+futures-util = { version = "0.3.21", default-features = false }
 htsget-http-core = { path = "../htsget-http-core" }
 htsget-search = { path = "../htsget-search" }
 htsget-id-resolver = { path = "../htsget-id-resolver" }
 futures = { version = "0.3.16", optional = true }
 tokio = { version = "1.12.0", features = ["full"], optional = true }
-<<<<<<< HEAD
 color-backtrace = "0.5.1"
-=======
-log = "0.4"
->>>>>>> c5927428
+log = "0.4.14"