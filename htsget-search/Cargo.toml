[package]
name = "htsget-search"
version = "0.6.3"
rust-version = "1.65"
authors = ["Christian Perez Llamas <chrispz@gmail.com>", "Marko Malenic <mmalenic1@gmail.com>", "Roman Valls Guimera <brainstorm@nopcode.org>"]
edition = "2021"
description = "The primary mechanism by which htsget-rs interacts with, and processes bioinformatics files. It does this by using noodles to query files and their indices."
license = "MIT"
documentation = "https://github.com/umccr/htsget-rs/blob/main/htsget-search/README.md"
homepage = "https://github.com/umccr/htsget-rs/blob/main/htsget-search/README.md"
repository = "https://github.com/umccr/htsget-rs"

[features]
<<<<<<< HEAD
s3-storage = ["dep:aws-sdk-s3", "dep:aws-config", "dep:bytes", "htsget-config/s3-storage", "htsget-test/s3-storage"]
url-storage = ["dep:hyper-rustls", "hyper/client", "htsget-config/url-storage", "htsget-test/url-storage"]
crypt4gh = ["dep:async-crypt4gh", "htsget-config/crypt4gh", "htsget-test/crypt4gh"]
=======
s3-storage = [
    "dep:bytes",
    "dep:aws-sdk-s3",
    "dep:aws-config",
    "htsget-config/s3-storage",
    "htsget-test/s3-storage",
    "htsget-test/aws-mocks"
]
url-storage = [
    "dep:bytes",
    "dep:hyper-rustls",
    "hyper/client",
    "htsget-config/url-storage",
    "htsget-test/url-storage"
]
>>>>>>> 1c53909e
default = []

[dependencies]
# Axum server
url = "2.4"
hyper = { version = "0.14", features = ["http1", "http2", "server"] }
tower-http = { version = "0.4", features = ["trace", "cors", "fs"] }
http = "0.2"
axum = "0.6"
rustls-pemfile = "1.0"
tower = { version = "0.4", features = ["make"] }

# Async
<<<<<<< HEAD
tokio-rustls = "0.23"
tokio = { version = "1.29", features = ["macros", "rt-multi-thread"] }
=======
tokio-rustls = "0.24"
tokio = { version = "1.28", features = ["macros", "rt-multi-thread"] }
>>>>>>> 1c53909e
tokio-util = { version = "0.7", features = ["io", "compat"] }
futures = { version = "0.3" }
futures-util = "0.3"
async-trait = "0.1"

# Noodles
<<<<<<< HEAD
noodles = { version = "0.48", features = ["async", "core", "bgzf", "bam", "bcf", "cram", "csi", "sam", "tabix", "vcf"] }

# Amazon S3
bytes = { version = "1.4", optional = true }
aws-sdk-s3 = { version = "0.29", optional = true }
=======
noodles = { version = "0.50", features = ["async", "core", "bgzf", "bam", "bcf", "cram", "csi", "sam", "tabix", "vcf"] }

# Amazon S3
bytes = { version = "1.4", optional = true }
aws-sdk-s3 = { version = "0.30", optional = true }
>>>>>>> 1c53909e
aws-config = { version = "0.56", optional = true }

# Url storage
hyper-rustls = { version = "0.24", features = ["rustls-native-certs", "http2", "http1"], optional = true }

# Error control, tracing, config
thiserror = "1.0"
<<<<<<< HEAD
htsget-config = { version = "0.7.0", path = "../htsget-config", default-features = false }
htsget-test = { version = "0.5.0", path = "../htsget-test", features = ["cors-tests"], default-features = false }
async-crypt4gh = { version = "0.1.0", path = "../async-crypt4gh", optional = true }

=======
htsget-config = { version = "0.7.1", path = "../htsget-config", default-features = false }
htsget-test = { version = "0.5.2", path = "../htsget-test", features = ["cors-tests"], default-features = false }
>>>>>>> 1c53909e
tracing = "0.1"
base64 = "0.21"
serde = "1.0"

[dev-dependencies]
tempfile = "3.6"
data-url = "0.3"

<<<<<<< HEAD
# S3 storage testing
s3s = { version = "0.7" }
s3s-fs = { version = "0.7" }
s3s-aws = { version = "0.7" }
aws-credential-types = { version = "0.56", features = ["test-util"] }

=======
>>>>>>> 1c53909e
# Axum server
reqwest = { version = "0.11", default-features = false, features = ["rustls-tls"] }

criterion = { version = "0.5", features = ["async_tokio"] }

[[bench]]
name = "search-benchmarks"
harness = false
path = "benches/search_benchmarks.rs"<|MERGE_RESOLUTION|>--- conflicted
+++ resolved
@@ -11,27 +11,16 @@
 repository = "https://github.com/umccr/htsget-rs"
 
 [features]
-<<<<<<< HEAD
-s3-storage = ["dep:aws-sdk-s3", "dep:aws-config", "dep:bytes", "htsget-config/s3-storage", "htsget-test/s3-storage"]
-url-storage = ["dep:hyper-rustls", "hyper/client", "htsget-config/url-storage", "htsget-test/url-storage"]
-crypt4gh = ["dep:async-crypt4gh", "htsget-config/crypt4gh", "htsget-test/crypt4gh"]
-=======
 s3-storage = [
-    "dep:bytes",
     "dep:aws-sdk-s3",
     "dep:aws-config",
-    "htsget-config/s3-storage",
+    "dep:bytes", "htsget-config/s3-storage",
     "htsget-test/s3-storage",
     "htsget-test/aws-mocks"
 ]
 url-storage = [
-    "dep:bytes",
-    "dep:hyper-rustls",
-    "hyper/client",
-    "htsget-config/url-storage",
-    "htsget-test/url-storage"
-]
->>>>>>> 1c53909e
+    "dep:hyper-rustls", "hyper/client", "htsget-config/url-storage", "htsget-test/url-storage"]
+crypt4gh = ["dep:async-crypt4gh", "htsget-config/crypt4gh", "htsget-test/crypt4gh"]
 default = []
 
 [dependencies]
@@ -45,32 +34,19 @@
 tower = { version = "0.4", features = ["make"] }
 
 # Async
-<<<<<<< HEAD
-tokio-rustls = "0.23"
+tokio-rustls = "0.24"
 tokio = { version = "1.29", features = ["macros", "rt-multi-thread"] }
-=======
-tokio-rustls = "0.24"
-tokio = { version = "1.28", features = ["macros", "rt-multi-thread"] }
->>>>>>> 1c53909e
 tokio-util = { version = "0.7", features = ["io", "compat"] }
 futures = { version = "0.3" }
 futures-util = "0.3"
 async-trait = "0.1"
 
 # Noodles
-<<<<<<< HEAD
-noodles = { version = "0.48", features = ["async", "core", "bgzf", "bam", "bcf", "cram", "csi", "sam", "tabix", "vcf"] }
-
-# Amazon S3
-bytes = { version = "1.4", optional = true }
-aws-sdk-s3 = { version = "0.29", optional = true }
-=======
 noodles = { version = "0.50", features = ["async", "core", "bgzf", "bam", "bcf", "cram", "csi", "sam", "tabix", "vcf"] }
 
 # Amazon S3
 bytes = { version = "1.4", optional = true }
 aws-sdk-s3 = { version = "0.30", optional = true }
->>>>>>> 1c53909e
 aws-config = { version = "0.56", optional = true }
 
 # Url storage
@@ -78,15 +54,10 @@
 
 # Error control, tracing, config
 thiserror = "1.0"
-<<<<<<< HEAD
-htsget-config = { version = "0.7.0", path = "../htsget-config", default-features = false }
-htsget-test = { version = "0.5.0", path = "../htsget-test", features = ["cors-tests"], default-features = false }
+htsget-config = { version = "0.7.1", path = "../htsget-config", default-features = false }
+htsget-test = { version = "0.5.2", path = "../htsget-test", features = ["cors-tests"], default-features = false }
 async-crypt4gh = { version = "0.1.0", path = "../async-crypt4gh", optional = true }
 
-=======
-htsget-config = { version = "0.7.1", path = "../htsget-config", default-features = false }
-htsget-test = { version = "0.5.2", path = "../htsget-test", features = ["cors-tests"], default-features = false }
->>>>>>> 1c53909e
 tracing = "0.1"
 base64 = "0.21"
 serde = "1.0"
@@ -95,15 +66,6 @@
 tempfile = "3.6"
 data-url = "0.3"
 
-<<<<<<< HEAD
-# S3 storage testing
-s3s = { version = "0.7" }
-s3s-fs = { version = "0.7" }
-s3s-aws = { version = "0.7" }
-aws-credential-types = { version = "0.56", features = ["test-util"] }
-
-=======
->>>>>>> 1c53909e
 # Axum server
 reqwest = { version = "0.11", default-features = false, features = ["rustls-tls"] }
 
