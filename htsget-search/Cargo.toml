--- conflicted
+++ resolved
@@ -10,21 +10,12 @@
 aws = ["aws-sdk-s3", "aws-config"]
 
 [dependencies]
-<<<<<<< HEAD
-async-trait = "0.1.53"
-thiserror = "1.0.30"
-tokio = { version = "1.17.0", features = ["full"], optional = true }
-tokio-util = { version = "0.7.1", features = ["io", "compat"] }
-futures = { version = "0.3.21", optional = true }
-htsget-config = { path = "../htsget-config" }
-=======
 async-trait = "0.1"
 thiserror = "1.0"
 tokio = { version = "1.17", features = ["full"], optional = true }
 tokio-util = { version = "0.7", features = ["io", "compat"] }
 futures = { version = "0.3", optional = true }
-htsget-id-resolver = { path = "../htsget-id-resolver"}
->>>>>>> 417a87b8
+htsget-config = { path = "../htsget-config" }
 
 noodles = { version = "0.21", features = ["core", "bgzf", "bam", "bcf", "cram", "csi", "sam", "tabix", "vcf"] }
 noodles-bam = { version = "0.17", features = ["async"] }
