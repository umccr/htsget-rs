[package]
name = "htsget-search"
version = "0.1.0"
authors = ["Christian Perez Llamas <chrispz@gmail.com>", "Marko Malenic <mmalenic1@gmail.com>", "Roman Valls Guimera <brainstorm@nopcode.org>"]
edition = "2021"

[features]
default = ["async"]
async = ["tokio", "futures"]
aws = ["s3-server", "aws-sdk-s3", "aws-config"]

[dependencies]
<<<<<<< HEAD
async-trait = "0.1.52"
thiserror = "1.0.30"
tokio = { version = "1.17.0", features = ["full"], optional = true }
futures = { version = "0.3.21", optional = true }
=======
bytes = "1.1.0"
regex = "1"
async-trait = "0.1.50"
thiserror = "~1.0"
#[cfg(feature = "aws")]
anyhow = "1.0.44" # TODO: s3_server requires this, but it should be easily removable?
tokio = { version = "1.12.0", features = ["full"], optional = true }
tokio-util = { version = "0.6.8", features = ["compat"] }
futures = { version = "0.3.16", optional = true }
>>>>>>> c5927428
htsget-id-resolver = { path = "../htsget-id-resolver"}
log = "0.4"
reqwest = { version = "0.11", features = ["stream"] }

<<<<<<< HEAD
noodles = { git = "https://github.com/zaeleus/noodles", branch = "master", features = ["bgzf", "bam", "bcf", "cram", "csi", "sam", "tabix", "vcf"] }

#noodles-bgzf = { version = "0.8.0", features = ['async'] }
noodles-bam = { git = "https://github.com/zaeleus/noodles", branch = "master", features = ["async"] }
noodles-bcf = { git = "https://github.com/zaeleus/noodles", branch = "master", features = ["async"] }
noodles-cram = { git = "https://github.com/zaeleus/noodles", branch = "master", features = ["async"] }
#noodles-csi = { version = "0.4.3", features = ['async'] }
#noodles-tabix = { version = "0.7.3", features = ['async'] }
noodles-vcf = { git = "https://github.com/zaeleus/noodles", branch = "master", features = ["async"] }
=======
# AWS deps
#[cfg(feature = "aws")]
s3-server = { version = "0.1.0", optional = true }
#[cfg(feature = "aws")]
aws-sdk-s3 = { git = "https://github.com/awslabs/aws-sdk-rust", tag = "v0.0.20-alpha", package = "aws-sdk-s3", optional = true }
#[cfg(feature = "aws")]
aws-config = { git = "https://github.com/awslabs/aws-sdk-rust", tag = "v0.0.20-alpha", package = "aws-config", optional = true }
#[cfg(feature = "aws")]
lazy_static = "1.4.0"
hyper = "0.14.13"
tracing = "0.1.28"
tracing-error = "0.1.2"
tracing-futures = "0.2.5"
tracing-subscriber = { version = "0.2.18" }

# Bioinformatics deps
noodles = { git = "https://github.com/zaeleus/noodles", features = ["bgzf", "bam", "bcf", "cram", "csi", "sam", "tabix", "vcf"] }
noodles-bgzf = { git = "https://github.com/zaeleus/noodles", features = ['async'] }
noodles-bam = { git = "https://github.com/zaeleus/noodles", features = ['async'] }
noodles-bcf = { git = "https://github.com/zaeleus/noodles", features = ['async'] }
noodles-cram = { git = "https://github.com/zaeleus/noodles", features = ['async'] }
noodles-csi = { git = "https://github.com/zaeleus/noodles", features = ['async'] }
noodles-tabix = { git = "https://github.com/zaeleus/noodles", features = ['async'] }
noodles-vcf = { git = "https://github.com/zaeleus/noodles", features = ['async'] }
>>>>>>> c5927428

[dev-dependencies]
tempfile = "3.2.0"
#[cfg(feature = "aws")]
s3-server = "0.1.0"<|MERGE_RESOLUTION|>--- conflicted
+++ resolved
@@ -10,29 +10,19 @@
 aws = ["s3-server", "aws-sdk-s3", "aws-config"]
 
 [dependencies]
-<<<<<<< HEAD
+bytes = "1.1.0"
+regex = "1.5.5"
+anyhow = "1.0.56"
+log = "0.4.14"
+reqwest = { version = "0.11", features = ["stream"] }
+
 async-trait = "0.1.52"
 thiserror = "1.0.30"
 tokio = { version = "1.17.0", features = ["full"], optional = true }
 futures = { version = "0.3.21", optional = true }
-=======
-bytes = "1.1.0"
-regex = "1"
-async-trait = "0.1.50"
-thiserror = "~1.0"
-#[cfg(feature = "aws")]
-anyhow = "1.0.44" # TODO: s3_server requires this, but it should be easily removable?
-tokio = { version = "1.12.0", features = ["full"], optional = true }
-tokio-util = { version = "0.6.8", features = ["compat"] }
-futures = { version = "0.3.16", optional = true }
->>>>>>> c5927428
 htsget-id-resolver = { path = "../htsget-id-resolver"}
-log = "0.4"
-reqwest = { version = "0.11", features = ["stream"] }
 
-<<<<<<< HEAD
 noodles = { git = "https://github.com/zaeleus/noodles", branch = "master", features = ["bgzf", "bam", "bcf", "cram", "csi", "sam", "tabix", "vcf"] }
-
 #noodles-bgzf = { version = "0.8.0", features = ['async'] }
 noodles-bam = { git = "https://github.com/zaeleus/noodles", branch = "master", features = ["async"] }
 noodles-bcf = { git = "https://github.com/zaeleus/noodles", branch = "master", features = ["async"] }
@@ -40,7 +30,7 @@
 #noodles-csi = { version = "0.4.3", features = ['async'] }
 #noodles-tabix = { version = "0.7.3", features = ['async'] }
 noodles-vcf = { git = "https://github.com/zaeleus/noodles", branch = "master", features = ["async"] }
-=======
+
 # AWS deps
 #[cfg(feature = "aws")]
 s3-server = { version = "0.1.0", optional = true }
@@ -50,22 +40,11 @@
 aws-config = { git = "https://github.com/awslabs/aws-sdk-rust", tag = "v0.0.20-alpha", package = "aws-config", optional = true }
 #[cfg(feature = "aws")]
 lazy_static = "1.4.0"
-hyper = "0.14.13"
-tracing = "0.1.28"
-tracing-error = "0.1.2"
+hyper = "0.14.17"
+tracing = "0.1.32"
+tracing-error = "0.2.0"
 tracing-futures = "0.2.5"
-tracing-subscriber = { version = "0.2.18" }
-
-# Bioinformatics deps
-noodles = { git = "https://github.com/zaeleus/noodles", features = ["bgzf", "bam", "bcf", "cram", "csi", "sam", "tabix", "vcf"] }
-noodles-bgzf = { git = "https://github.com/zaeleus/noodles", features = ['async'] }
-noodles-bam = { git = "https://github.com/zaeleus/noodles", features = ['async'] }
-noodles-bcf = { git = "https://github.com/zaeleus/noodles", features = ['async'] }
-noodles-cram = { git = "https://github.com/zaeleus/noodles", features = ['async'] }
-noodles-csi = { git = "https://github.com/zaeleus/noodles", features = ['async'] }
-noodles-tabix = { git = "https://github.com/zaeleus/noodles", features = ['async'] }
-noodles-vcf = { git = "https://github.com/zaeleus/noodles", features = ['async'] }
->>>>>>> c5927428
+tracing-subscriber = { version = "0.3.9" }
 
 [dev-dependencies]
 tempfile = "3.2.0"
