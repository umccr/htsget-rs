--- conflicted
+++ resolved
@@ -11,7 +11,6 @@
 repository = "https://github.com/umccr/htsget-rs"
 
 [features]
-<<<<<<< HEAD
 s3-storage = [
     "dep:bytes",
     "dep:aws-sdk-s3",
@@ -20,12 +19,8 @@
     "htsget-test/s3-storage",
     "htsget-test/aws-mocks"
 ]
-default = ["s3-storage"]
-=======
-s3-storage = ["dep:bytes", "dep:aws-sdk-s3", "dep:aws-config", "htsget-config/s3-storage", "htsget-test/s3-storage"]
 url-storage = ["dep:bytes", "dep:hyper-rustls", "hyper/client", "htsget-config/url-storage", "htsget-test/url-storage"]
 default = []
->>>>>>> f56ab8a4
 
 [dependencies]
 # Axum server
@@ -68,15 +63,12 @@
 tempfile = "3.6"
 data-url = "0.3"
 
-<<<<<<< HEAD
-=======
 # S3 storage testing
 s3s = { version = "0.6" }
 s3s-fs = { version = "0.6" }
 s3s-aws = { version = "0.6" }
 aws-credential-types = { version = "0.55", features = ["test-util"] }
 
->>>>>>> f56ab8a4
 # Axum server
 reqwest = { version = "0.11", default-features = false, features = ["rustls-tls"] }
 
