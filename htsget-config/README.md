# htsget-config

[![MIT licensed][mit-badge]][mit-url]
[![Build Status][actions-badge]][actions-url]

[mit-badge]: https://img.shields.io/badge/license-MIT-blue.svg
[mit-url]: https://github.com/umccr/htsget-rs/blob/main/LICENSE
[actions-badge]: https://github.com/umccr/htsget-rs/actions/workflows/action.yml/badge.svg
[actions-url]: https://github.com/umccr/htsget-rs/actions?query=workflow%3Atests+branch%3Amain

Configuration for [htsget-rs] and relevant crates.

[htsget-rs]: https://github.com/umccr/htsget-rs

## Overview

This crate is used to configure htsget-rs by using a config file or reading environment variables.

## Usage

### For running htsget-rs as an application

To configure htsget-rs, a TOML config file can be used. It also supports reading config from environment variables. 
Any config options set by environment variables override values in the config file. For some of
the more deeply nested config options, it may be more ergonomic to use a config file rather than environment variables.

The configuration consists of multiple parts, config for the ticket server, config for the data server, service-info config, and config for the resolvers.

#### Ticket server config
The ticket server responds to htsget requests by returning a set of URL tickets that the client must fetch and concatenate.
To configure the ticket server, set the following options:

| Option                                                                                        | Description                                                                                                                                                                                                | Type                                      | Default                     |
|-----------------------------------------------------------------------------------------------|------------------------------------------------------------------------------------------------------------------------------------------------------------------------------------------------------------|-------------------------------------------|-----------------------------|
| <span id="ticket_server_addr">`ticket_server_addr`</span>                                     | The address for the ticket server.                                                                                                                                                                         | Socket address                            | `'127.0.0.1:8080'`          | 
| <span id="ticket_server_key">`ticket_server_key`</span>                                       | The path to the PEM formatted X.509 private key used by the data server. This is used to enable TLS with HTTPS.                                                                                            | Filesystem path                           | Not set                     |
| <span id="ticket_server_cert">`ticket_server_cert`</span>                                     | The path to the PEM formatted X.509 certificate used by the data server. This is used to enable TLS with HTTPS.                                                                                            | Filesystem path                           | Not set                     |
| <span id="ticket_server_cors_allow_credentials">`ticket_server_cors_allow_credentials`</span> | Controls the CORS Access-Control-Allow-Credentials for the ticket server.                                                                                                                                  | Boolean                                   | `false`                     |
| <span id="ticket_server_cors_allow_origins">`ticket_server_cors_allow_origins`</span>         | Set the CORS Access-Control-Allow-Origin returned by the ticket server, this can be set to `All` to send a wildcard, `Mirror` to echo back the request sent by the client, or a specific array of origins. | `'All'`, `'Mirror'` or a array of origins | `['http://localhost:8080']` |
| <span id="ticket_server_cors_allow_headers">`ticket_server_cors_allow_headers`</span>         | Set the CORS Access-Control-Allow-Headers returned by the ticket server, this can be set to `All` to allow all headers, or a specific array of headers.                                                    | `'All'`, or a array of headers            | `'All'`                     |
| <span id="ticket_server_cors_allow_methods">`ticket_server_cors_allow_methods`</span>         | Set the CORS Access-Control-Allow-Methods returned by the ticket server, this can be set to `All` to allow all methods, or a specific array of methods.                                                    | `'All'`, or a array of methods            | `'All'`                     |
| <span id="ticket_server_cors_max_age">`ticket_server_cors_max_age`</span>                     | Set the CORS Access-Control-Max-Age for the ticket server which controls how long a preflight request can be cached for.                                                                                   | Seconds                                   | `86400`                     |
| <span id="ticket_server_cors_expose_headers">`ticket_server_cors_expose_headers`</span>       | Set the CORS Access-Control-Expose-Headers returned by the ticket server, this can be set to `All` to expose all headers, or a specific array of headers.                                                  | `'All'`, or a array of headers            | `[]`                        |

TLS is supported by setting the `ticket_server_key` and `ticket_server_cert` options. An example of config for the ticket server:
```toml
ticket_server_addr = '127.0.0.1:8080'
ticket_server_cors_allow_credentials = false
ticket_server_cors_allow_origins = 'Mirror'
ticket_server_cors_allow_headers = ['Content-Type']
ticket_server_cors_allow_methods = ['GET', 'POST']
ticket_server_cors_max_age = 86400
ticket_server_cors_expose_headers = []
```

#### Local data server config
The local data server responds to tickets produced by the ticket server by serving local filesystem data. 
To configure the data server, set the following options:

| Option                                                                                    | Description                                                                                                                                                                                              | Type                                      | Default                     |
|-------------------------------------------------------------------------------------------|----------------------------------------------------------------------------------------------------------------------------------------------------------------------------------------------------------|-------------------------------------------|-----------------------------|
| <span id="data_server_addr">`data_server_addr`</span>                                     | The address for the data server.                                                                                                                                                                         | Socket address                            | `'127.0.0.1:8081'`          | 
| <span id="data_server_local_path">`data_server_local_path`</span>                         | The local path which the data server can access to serve files.                                                                                                                                          | Filesystem path                           | `'data'`                    |
| <span id="data_server_serve_at">`data_server_serve_at`</span>                             | The path which the data server will prefix to all response URLs for tickets.                                                                                                                             | URL path                                  | `'/data'`                   |
| <span id="data_server_key">`data_server_key`</span>                                       | The path to the PEM formatted X.509 private key used by the data server. This is used to enable TLS with HTTPS.                                                                                          | Filesystem path                           | Not set                     |
| <span id="data_server_cert">`data_server_cert`</span>                                     | The path to the PEM formatted X.509 certificate used by the data server. This is used to enable TLS with HTTPS.                                                                                          | Filesystem path                           | Not set                     |
| <span id="data_server_cors_allow_credentials">`data_server_cors_allow_credentials`</span> | Controls the CORS Access-Control-Allow-Credentials for the data server.                                                                                                                                  | Boolean                                   | `false`                     |
| <span id="data_server_cors_allow_origins">`data_server_cors_allow_origins`</span>         | Set the CORS Access-Control-Allow-Origin returned by the data server, this can be set to `All` to send a wildcard, `Mirror` to echo back the request sent by the client, or a specific array of origins. | `'All'`, `'Mirror'` or a array of origins | `['http://localhost:8080']` |
| <span id="data_server_cors_allow_headers">`data_server_cors_allow_headers`</span>         | Set the CORS Access-Control-Allow-Headers returned by the data server, this can be set to `All` to allow all headers, or a specific array of headers.                                                    | `'All'`, or a array of headers            | `'All'`                     |
| <span id="data_server_cors_allow_methods">`data_server_cors_allow_methods`</span>         | Set the CORS Access-Control-Allow-Methods returned by the data server, this can be set to `All` to allow all methods, or a specific array of methods.                                                    | `'All'`, or a array of methods            | `'All'`                     |
| <span id="data_server_cors_max_age">`data_server_cors_max_age`</span>                     | Set the CORS Access-Control-Max-Age for the data server which controls how long a preflight request can be cached for.                                                                                   | Seconds                                   | `86400`                     |
| <span id="data_server_cors_expose_headers">`data_server_cors_expose_headers`</span>       | Set the CORS Access-Control-Expose-Headers returned by the data server, this can be set to `All` to expose all headers, or a specific array of headers.                                                  | `'All'`, or a array of headers            | `[]`                        |

TLS is supported by setting the `data_server_key` and `data_server_cert` options.  An example of config for the data server:
```toml
data_server_addr = '127.0.0.1:8081'
data_server_local_path = 'data'
data_server_serve_at = '/data'
data_server_key = 'key.pem'
data_server_cert = 'cert.pem'
data_server_cors_allow_credentials = false
data_server_cors_allow_origins = 'Mirror'
data_server_cors_allow_headers = ['Content-Type']
data_server_cors_allow_methods = ['GET', 'POST']
data_server_cors_max_age = 86400
data_server_cors_expose_headers = []
```

Sometimes it may be useful to disable the data server as all responses to the ticket server will be handled elsewhere, such as with an AWS S3 data server.

To disable the data server, set the following option:

<pre id="data_server" lang="toml">
data_server_enabled = false
</pre>

#### Service info config

The service info config controls what is returned when the [`service-info`][service-info] path is queried.<br>
To configure the service-info, set the following options:

| Option                                                  | Description                                 | Type      | Default  |
|---------------------------------------------------------|---------------------------------------------|-----------|----------|
| <span id="id">`id`</span>                               | Service ID.                                 | String    | Not set  | 
| <span id="name">`name`</span>                           | Service name.                               | String    | Not set  |
| <span id="version">`version`</span>                     | Service version.                            | String    | Not set  |
| <span id="organization_name">`organization_name`</span> | Organization name.                          | String    | Not set  |
| <span id="organization_url">`organization_url`</span>   | Organization URL.                           | String    | Not set  |
| <span id="contact_url">`contact_url`</span>             | Service contact URL                         | String    | Not set  |
| <span id="documentation_url">`documentation_url`</span> | Service documentation URL.                  | String    | Not set  |
| <span id="created_at">`created_at`</span>               | When the service was created.               | String    | Not set  |
| <span id="updated_at">`updated_at`</span>               | When the service was last updated.          | String    | Not set  |
| <span id="environment">`environment`</span>             | The environment the service is running in.  | String    | Not set  |

An example of config for the service info:
```toml
id = 'id'
name = 'name'
version = '0.1'
organization_name = 'name'
organization_url = 'https://example.com/'
contact_url = 'mailto:nobody@example.com'
documentation_url = 'https://example.com/'
created_at = '2022-01-01T12:00:00Z'
updated_at = '2022-01-01T12:00:00Z'
environment = 'dev'
```

#### Resolvers

The resolvers component of htsget-rs is used to map query IDs to the location of the resource. Each query that htsget-rs receives is
'resolved' to a location, which a data server can respond with. A query ID is matched with a regex, and is then mapped with a substitution string that
has access to the regex capture groups. Resolvers are configured in an array, where the first matching resolver is resolver used to map the ID.

To create a resolver, add a `[[resolvers]]` array of tables, and set the following options:

| Option                | Description                                                                                                             | Type                                  | Default |
|-----------------------|-------------------------------------------------------------------------------------------------------------------------|---------------------------------------|---------|
| `regex`               | A regular expression which can match a query ID.                                                                        | Regex                                 | '.*'    | 
| `substitution_string` | The replacement expression used to map the matched query ID. This has access to the match groups in the `regex` option. | String with access to capture groups  | '$0'    |

For example, below is a `regex` option which matches a `/` between two groups, and inserts an additional `data`
inbetween the groups with the `substitution_string`.

```toml
[[resolvers]]
regex = '(?P<group1>.*?)/(?P<group2>.*)'
substitution_string = '$group1/data/$group2'
```

For more information about regex options see the [regex crate](https://docs.rs/regex/).

Each resolver also maps to a certain storage backend. This storage backend can be used to set query IDs which are served from local storage, or on AWS S3.
To set the storage backend for a resolver, add a `[resolvers.storage]` table.

To use `LocalStorage`, set `storage = 'Local'`. This will derive the values for the fields below from the `data_server` config:

| Option              | Description                                                                                                                         | When `storage = 'Local'`                                                                                                         | Type                         | Default            |
|---------------------|-------------------------------------------------------------------------------------------------------------------------------------|----------------------------------------------------------------------------------------------------------------------------------|------------------------------|--------------------|
| `scheme`            | The scheme present on URL tickets.                                                                                                  | Derived from `data_server_key` and `data_server_cert`. If no key and cert are present, then uses `Http`, otherwise uses `Https`. | Either `'Http'` or `'Https'` | `'Http'`           |
| `authority`         | The authority present on URL tickets. This should likely match the `data_server_addr`.                                              | Same as `data_server_addr`.                                                                                                      | URL authority                | `'127.0.0.1:8081'` |
| `local_path`        | The local filesystem path which the data server uses to respond to tickets.  This should likely match the `data_server_local_path`. | Same as `data_server_local_path`.                                                                                                | Filesystem path              | `'data'`           |
| `path_prefix`       | The path prefix which the URL tickets will have. This should likely match the `data_server_serve_at` path.                          | Same as `data_server_serve_at`.                                                                                                  | URL path                     | `'/data'`          |

To use `AwsS3Storage`, set `storage = 'S3'`. This will derive the value for `bucket` from the `regex` component of the `resolvers`:

| Option   | Description                                              | When `storage = 'S3'`                                                                                            | Type            | Default |
|----------|----------------------------------------------------------|------------------------------------------------------------------------------------------------------------------|-----------------|---------|
| `bucket` | The AWS S3 bucket where resources can be retrieved from. | Derived from the `resolvers` `regex` property. This uses the first capture group in the `regex` as the `bucket`. | String          | `''`    |

For example, a `resolvers` value of:
```toml
[[resolvers]]
regex = '^(example_bucket)/(?P<key>.*)$'
substitution_string = '$key'
storage = 'S3'
```
Will use "example_bucket" as the S3 bucket if that resolver matches, because this is the first capture group in the `regex`.
Note, to use this feature, at least one capture group must be defined in the `regex`.

If this is not the desired behaviour, all the values for `S3Storage` or `LocalStorage` can be set manually by adding a
`[resolvers.storage]` table. For example, to manually set the config for `LocalStorage`:

```toml
[[resolvers]]
regex = '.*'
substitution_string = '$0'

[resolvers.storage]
scheme = 'Http'
authority = '127.0.0.1:8081'
local_path = 'data'
path_prefix = '/data'
```

or, to manually set the config for `AwsS3Storage`:

```toml
[[resolvers]]
regex = '.*'
substitution_string = '$0'

[resolvers.storage]
bucket = 'bucket'
```

#### Note
By default, when htsget-rs is compiled with the `s3-storage` feature flag, `storage = 'S3'` is used when no `storage` options
are specified. Otherwise, `storage = 'Local'` is used when no storage options are specified. Compilation includes the `s3-storage` 
feature flag by default, so in order to have `storage = 'Local'` as the default, `--no-default-features` can be passed to `cargo`.

#### Allow guard
Additionally, the resolver component has a feature, which allows resolving IDs based on the other fields present in a query.
This is useful as allows the resolver to match an ID, if a particular set of query parameters are also present. For example, 
a resolver can be set to only resolve IDs if the format is also BAM.

This component can be configured by setting the `[resolver.allow_guard]` table with. The following options are available to restrict which queries are resolved by a resolver:

| Option                  | Description                                                                             | Type                                                                  | Default                             |
|-------------------------|-----------------------------------------------------------------------------------------|-----------------------------------------------------------------------|-------------------------------------|
| `allow_reference_names` | Resolve the query ID if the query also contains the reference names set by this option. | Array of reference names or `'All'`                                   | `'All'`                             | 
| `allow_fields`          | Resolve the query ID if the query also contains the fields set by this option.          | Array of fields or `'All'`                                            | `'All'`                             |
| `allow_tags`            | Resolve the query ID if the query also contains the tags set by this option.            | Array of tags or `'All'`                                              | `'All'`                             |
| `allow_formats`         | Resolve the query ID if the query is one of the formats specified by this option.       | An array of formats containing `'BAM'`, `'CRAM'`, `'VCF'`, or `'BCF'` | `['BAM', 'CRAM', 'VCF', 'BCF']`     |
| `allow_classes`         | Resolve the query ID if the query is one of the classes specified by this option.       | An array of classes containing eithr `'body'` or `'header'`           | `['body', 'header']`                |
| `allow_interval_start`  | Resolve the query ID if the query reference start position is at least this option.     | Unsigned 32-bit integer start position, 0-based, inclusive            | Not set, allows all start positions |
| `allow_interval_end`    | Resolve the query ID if the query reference end position is at most this option.        | Unsigned 32-bit integer end position, 0-based exclusive.              | Not set, allows all end positions   |

An example of a fully configured resolver:

```toml
[[resolvers]]
regex = '.*'
substitution_string = '$0'

[resolvers.storage]
bucket = 'bucket'

[resolvers.allow_guard]
allow_reference_names = ['chr1']
allow_fields = ['QNAME']
allow_tags = ['RG']
allow_formats = ['BAM']
allow_classes = ['body']
allow_interval_start = 100
allow_interval_end = 1000
```

In this example, the resolver will only match the query ID if the query is for `chr1` with positions between `100` and `1000`.

#### Config file location

The htsget-rs binaries ([htsget-actix] and [htsget-lambda]) support some command line options. The config file location can
be specified by setting the `--config` option:

```shell
cargo run -p htsget-actix -- --config "config.toml"
```

The config can also be read from an environment variable:

```shell
export HTSGET_CONFIG="config.toml"
```
If no config file is specified, the default configuration is used. Further, the default configuration file can be printed to stdout by passing
the `--print-default-config` flag:

```shell
cargo run -p htsget-actix -- --print-default-config
```

Use the `--help` flag to see more details on command line options.

[htsget-actix]: ../htsget-actix
[htsget-lambda]: ../htsget-lambda

#### Log formatting

The [Tracing][tracing] crate is used extensively by htsget-rs is for logging functionality. The `RUST_LOG` variable is
read to configure the level that trace logs are emitted.

For example, the following indicates trace level for all htsget crates, and info level for all other crates:

```sh
export RUST_LOG='info,htsget_lambda=trace,htsget_lambda=trace,htsget_config=trace,htsget_http=trace,htsget_search=trace,htsget_test=trace'
```

See [here][rust-log] for more information on setting this variable.

The style of formatting can be configured by setting the following option:

| Option                                                  | Description                          | Type                                                   | Default  |
|---------------------------------------------------------|--------------------------------------|--------------------------------------------------------|----------|
| <span id="formatting_style">`formatting_style`</span>   | The style of log formatting to use.  | One of `'Full'`, `'Compact'`, `'Pretty'`, or `'Json'`  | `'Full'` |

See [here][formatting-style] for more information on how these values look.

[tracing]: https://github.com/tokio-rs/tracing
[rust-log]: https://rust-lang-nursery.github.io/rust-cookbook/development_tools/debugging/config_log.html
[formatting-style]: https://docs.rs/tracing-subscriber/latest/tracing_subscriber/fmt/index.html#formatters

#### Configuring htsget-rs with environment variables

All the htsget-rs config options can be set by environment variables, which is convenient for runtimes such as AWS Lambda.
The ticket server, data server and service info options are flattened and can be set directly using 
environment variable. It is not recommended to set the resolvers using environment variables, however it can be done by setting a single environment variable which 
contains a list of structures, where a key name and value pair is used to set the nested options.

Environment variables will override options set in the config file. Note, arrays are delimited with `[` and `]` in environment variables, and items are separated by commas.

The following environment variables - corresponding to the TOML config - are available:

| Variable                                      | Description                                                                         |
|-----------------------------------------------|-------------------------------------------------------------------------------------|
| `HTSGET_TICKET_SERVER_ADDR`                   | See [`ticket_server_addr`](#ticket_server_addr)                                     | 
| `HTSGET_TICKET_SERVER_KEY`                    | See [`ticket_server_key`](#ticket_server_key)                                       |
| `HTSGET_TICKET_SERVER_CERT`                   | See [`ticket_server_cert`](#ticket_server_cert)                                     |
| `HTSGET_TICKET_SERVER_CORS_ALLOW_CREDENTIALS` | See [`ticket_server_cors_allow_credentials`](#ticket_server_cors_allow_credentials) |
| `HTSGET_TICKET_SERVER_CORS_ALLOW_ORIGINS`     | See [`ticket_server_cors_allow_origins`](#ticket_server_cors_allow_origins)         |
| `HTSGET_TICKET_SERVER_CORS_ALLOW_HEADERS`     | See [`ticket_server_cors_allow_headers`](#ticket_server_cors_allow_headers)         |
| `HTSGET_TICKET_SERVER_CORS_ALLOW_METHODS`     | See [`ticket_server_cors_allow_methods`](#ticket_server_cors_allow_methods)         |
| `HTSGET_TICKET_SERVER_CORS_MAX_AGE`           | See [`ticket_server_cors_max_age`](#ticket_server_cors_max_age)                     |
| `HTSGET_TICKET_SERVER_CORS_EXPOSE_HEADERS`    | See [`ticket_server_cors_expose_headers`](#ticket_server_cors_expose_headers)       |
| `HTSGET_DATA_SERVER_ADDR`                     | See [`data_server_addr`](#data_server_addr)                                         |
| `HTSGET_DATA_SERVER_LOCAL_PATH`               | See [`data_server_local_path`](#data_server_local_path)                             |
| `HTSGET_DATA_SERVER_SERVE_AT`                 | See [`data_server_serve_at`](#data_server_serve_at)                                 |
| `HTSGET_DATA_SERVER_KEY`                      | See [`data_server_key`](#data_server_key)                                           |
| `HTSGET_DATA_SERVER_CERT`                     | See [`data_server_cert`](#data_server_cert)                                         |
| `HTSGET_DATA_SERVER_CORS_ALLOW_CREDENTIALS`   | See [`data_server_cors_allow_credentials`](#data_server_cors_allow_credentials)     |
| `HTSGET_DATA_SERVER_CORS_ALLOW_ORIGINS`       | See [`data_server_cors_allow_origins`](#data_server_cors_allow_origins)             |
| `HTSGET_DATA_SERVER_CORS_ALLOW_HEADERS`       | See [`data_server_cors_allow_headers`](#data_server_cors_allow_headers)             |
| `HTSGET_DATA_SERVER_CORS_ALLOW_METHODS`       | See [`data_server_cors_allow_methods`](#data_server_cors_allow_methods)             |
| `HTSGET_DATA_SERVER_CORS_MAX_AGE`             | See [`data_server_cors_max_age`](#data_server_cors_max_age)                         |
| `HTSGET_DATA_SERVER_CORS_EXPOSE_HEADERS`      | See [`data_server_cors_expose_headers`](#data_server_cors_expose_headers)           |
| `HTSGET_ID`                                   | See [`id`](#id)                                                                     |
| `HTSGET_NAME`                                 | See [`name`](#name)                                                                 |
| `HTSGET_VERSION`                              | See [`version`](#version)                                                           |
| `HTSGET_ORGANIZATION_NAME`                    | See [`organization_name`](#organization_name)                                       |
| `HTSGET_ORGANIZATION_URL`                     | See [`organization_url`](#organization_url)                                         |
| `HTSGET_CONTACT_URL`                          | See [`contact_url`](#contact_url)                                                   |
| `HTSGET_DOCUMENTATION_URL`                    | See [`documentation_url`](#documentation_url)                                       |
| `HTSGET_CREATED_AT`                           | See [`created_at`](#created_at)                                                     |
| `HTSGET_UPDATED_AT`                           | See [`updated_at`](#updated_at)                                                     |
| `HTSGET_ENVIRONMENT`                          | See [`environment`](#environment)                                                   |
| `HTSGET_RESOLVERS`                            | See [`resolvers`](#resolvers)                                                       |
| `HTSGET_FORMATTING_STYLE`                     | See [`formatting_style`](#formatting_style)                                         |

In order to use `HTSGET_RESOLVERS`, the entire resolver config array must be set. The nested array of resolvers structure can be set using name key and value pairs, for example:

```shell
export HTSGET_RESOLVERS="[{
    regex=regex,
    substitution_string=substitution_string,
    storage={
        bucket=bucket
    },
    allow_guard={
        allow_reference_names=[chr1],
        allow_fields=[QNAME],
        allow_tags=[RG],
        allow_formats=[BAM],
        allow_classes=[body],
        allow_interval_start=100,
        allow_interval_end=1000
    }  
}]"
```

Similar to the [data_server](#data_server) option, the data server can be disabled by setting the equivalent environment variable:

```shell
export HTSGET_DATA_SERVER_ENABLED=false
```
[service-info]: https://samtools.github.io/hts-specs/htsget.html#ga4gh-service-info

<<<<<<< HEAD
#### AWS config
=======
#### RUST_LOG

The [Tracing][tracing] crate is used extensively by htsget-rs is for logging functionality. The `RUST_LOG` variable is
read to configure the level that trace logs are emitted.

For example, the following indicates trace level for all htsget crates, and info level for all other crates:

```sh
export RUST_LOG='info,htsget_lambda=trace,htsget_lambda=trace,htsget_config=trace,htsget_http=trace,htsget_search=trace,htsget_test=trace'
```

See [here][rust-log] for more information on setting this variable.

[tracing]: https://github.com/tokio-rs/tracing
[rust-log]: https://rust-lang-nursery.github.io/rust-cookbook/development_tools/debugging/config_log.html

### Minio
>>>>>>> ca3c2e6a

Operating a local object storage like [Minio][minio] can be easily achieved by leveraging the `endpoint` directive as shown below:

```toml
[[resolvers]]
regex = ".*"
substitution_string = "$0"

[resolvers.storage]
bucket = 'bucket'
endpoint = "http://127.0.0.1:9000"
```

This will have htsget-rs behaving like the native AWS CLI, i.e:

```
mkdir /tmp/test
minio server /tmp/test
export AWS_ACCESS_KEY_ID=minioadmin
export AWS_SECRET_ACCESS_KEY=minioadmin
aws s3 mb --endpoint-url=http://localhost:9000 s3://bucket/
aws s3 cp --recursive --endpoint-url=http://localhost:9000 htsget-rs/data/bam s3://bucket/
cargo run -p htsget-actix -- --config ~/.htsget-rs/config.toml

# On another session/terminal
curl http://localhost:8080/reads/htsnexus_test_NA12878
```

Please don't run the example above as-is in production systems ;)

### As a library

This crate reads config files and environment variables using [figment], and accepts command-line arguments using clap. The main function for this is `from_config`,
which is used to obtain the `Config` struct. The crate also contains the `regex_resolver` abstraction, which is used for matching a query ID with
regex, and changing it by using a substitution string.

[figment]: https://github.com/SergioBenitez/Figment

#### Feature flags

This crate has the following features:
* `s3-storage`: used to enable `AwsS3Storage` functionality.

## License

This project is licensed under the [MIT license][license].

[license]: LICENSE
[minio]: https://min.io/<|MERGE_RESOLUTION|>--- conflicted
+++ resolved
@@ -373,27 +373,7 @@
 ```
 [service-info]: https://samtools.github.io/hts-specs/htsget.html#ga4gh-service-info
 
-<<<<<<< HEAD
-#### AWS config
-=======
-#### RUST_LOG
-
-The [Tracing][tracing] crate is used extensively by htsget-rs is for logging functionality. The `RUST_LOG` variable is
-read to configure the level that trace logs are emitted.
-
-For example, the following indicates trace level for all htsget crates, and info level for all other crates:
-
-```sh
-export RUST_LOG='info,htsget_lambda=trace,htsget_lambda=trace,htsget_config=trace,htsget_http=trace,htsget_search=trace,htsget_test=trace'
-```
-
-See [here][rust-log] for more information on setting this variable.
-
-[tracing]: https://github.com/tokio-rs/tracing
-[rust-log]: https://rust-lang-nursery.github.io/rust-cookbook/development_tools/debugging/config_log.html
-
 ### Minio
->>>>>>> ca3c2e6a
 
 Operating a local object storage like [Minio][minio] can be easily achieved by leveraging the `endpoint` directive as shown below:
 
