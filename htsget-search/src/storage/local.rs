--- conflicted
+++ resolved
@@ -11,13 +11,7 @@
 use htsget_config::regex_resolver::{HtsGetIdResolver, RegexResolver};
 
 use crate::htsget::Url;
-<<<<<<< HEAD
-use crate::storage;
-use crate::storage::async_storage::AsyncStorage;
-pub use crate::storage::blocking::local::LocalStorage;
-=======
 use crate::storage::{Storage, UrlFormatter};
->>>>>>> ca659619
 
 use super::{GetOptions, Result, StorageError, UrlOptions};
 
@@ -166,24 +160,8 @@
   #[tokio::test]
   async fn get_existing_key() {
     with_local_storage(|storage| async move {
-<<<<<<< HEAD
-      let result = AsyncStorage::get(&storage, "folder/../key1", GetOptions::default())
-        .await
-        .map(|path| path.to_string_lossy().to_string());
-      assert_eq!(
-        result,
-        Ok(
-          storage
-            .base_path()
-            .join("key1")
-            .to_string_lossy()
-            .to_string()
-        )
-      );
-=======
       let result = Storage::get(&storage, "folder/../key1", GetOptions::default()).await;
       assert!(matches!(result, Ok(_)));
->>>>>>> ca659619
     })
     .await;
   }
@@ -220,18 +198,12 @@
   #[tokio::test]
   async fn url_of_existing_key() {
     with_local_storage(|storage| async move {
-<<<<<<< HEAD
-      let result = AsyncStorage::url(&storage, "folder/../key1", UrlOptions::default()).await;
-      let expected = Url::new("http://localhost/data/key1");
-      assert_eq!(result, Ok(expected));
-=======
       let result = Storage::url(&storage, "folder/../key1", UrlOptions::default()).await;
       let expected = Url::new(format!(
         "https://127.0.0.1:8081{}",
         storage.base_path().join("key1").to_string_lossy()
       ));
       assert!(matches!(result, Ok(url) if url == expected));
->>>>>>> ca659619
     })
     .await;
   }
@@ -245,22 +217,12 @@
         UrlOptions::default().with_range(BytesRange::new(Some(7), Some(9))),
       )
       .await;
-<<<<<<< HEAD
-      assert_eq!(
-        result,
-        Ok(
-          Url::new("http://localhost/data/key1")
-            .with_headers(Headers::default().with_header("Range", "bytes=7-9"))
-        )
-      );
-=======
       let expected = Url::new(format!(
         "https://127.0.0.1:8081{}",
         storage.base_path().join("key1").to_string_lossy()
       ))
       .with_headers(Headers::default().with_header("Range", "bytes=7-9"));
       assert!(matches!(result, Ok(url) if url == expected));
->>>>>>> ca659619
     })
     .await;
   }
@@ -274,22 +236,12 @@
         UrlOptions::default().with_range(BytesRange::new(Some(7), None)),
       )
       .await;
-<<<<<<< HEAD
-      assert_eq!(
-        result,
-        Ok(
-          Url::new("http://localhost/data/key1")
-            .with_headers(Headers::default().with_header("Range", "bytes=7-"))
-        )
-      );
-=======
       let expected = Url::new(format!(
         "https://127.0.0.1:8081{}",
         storage.base_path().join("key1").to_string_lossy()
       ))
       .with_headers(Headers::default().with_header("Range", "bytes=7-"));
       assert!(matches!(result, Ok(url) if url == expected));
->>>>>>> ca659619
     })
     .await;
   }
@@ -327,13 +279,6 @@
       .write_all(value2)
       .await
       .unwrap();
-<<<<<<< HEAD
-    test(
-      LocalStorage::new(
-        base_path.path(),
-        "localhost/data",
-        RegexResolver::new(".*", "$0").unwrap(),
-=======
 
     (folder_name.to_string(), base_path)
   }
@@ -349,7 +294,6 @@
         base_path.path(),
         RegexResolver::new(".*", "$0").unwrap(),
         HttpsFormatter::new("127.0.0.1", "8081").unwrap(),
->>>>>>> ca659619
       )
       .unwrap(),
     )
