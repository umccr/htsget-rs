--- conflicted
+++ resolved
@@ -10,55 +10,51 @@
 use crate::storage::async_storage::AsyncStorage;
 use crate::storage::blocking::local::LocalStorage;
 
-<<<<<<< HEAD
 /// Implementation for the [Storage] trait using the local file system.
-#[derive(Debug)]
-pub struct LocalStorage {
-  base_path: PathBuf,
-  address: String,
-}
-
-impl LocalStorage {
-  pub fn new<P: AsRef<Path>>(base_path: P, address: impl Into<String>) -> Result<Self> {
-    base_path
-      .as_ref()
-      .to_path_buf()
-      .canonicalize()
-      .map_err(|_| StorageError::NotFound(base_path.as_ref().to_string_lossy().to_string()))
-      .map(|canonicalized_base_path| Self {
-        base_path: canonicalized_base_path,
-        address: address.into(),
-      })
-  }
-
-  pub fn base_path(&self) -> &Path {
-    self.base_path.as_path()
-  }
-
-  fn get_path_from_key<K: AsRef<str>>(&self, key: K) -> Result<PathBuf> {
-    let key: &str = key.as_ref();
-    self
-      .base_path
-      .join(key)
-      .canonicalize()
-      .map_err(|_| StorageError::InvalidKey(key.to_string()))
-      .and_then(|path| {
-        path
-          .starts_with(&self.base_path)
-          .then(|| path)
-          .ok_or_else(|| StorageError::InvalidKey(key.to_string()))
-      })
-      .and_then(|path| {
-        path
-          .is_file()
-          .then(|| path)
-          .ok_or_else(|| StorageError::NotFound(key.to_string()))
-      })
-  }
-}
-=======
-use super::{GetOptions, Result, StorageError, UrlOptions};
->>>>>>> 4b8e74b3
+// #[derive(Debug)]
+// pub struct LocalStorage {
+//   base_path: PathBuf,
+//   address: String,
+// }
+
+// impl LocalStorage {
+//   pub fn new<P: AsRef<Path>>(base_path: P, address: impl Into<String>) -> Result<Self> {
+//     base_path
+//       .as_ref()
+//       .to_path_buf()
+//       .canonicalize()
+//       .map_err(|_| StorageError::NotFound(base_path.as_ref().to_string_lossy().to_string()))
+//       .map(|canonicalized_base_path| Self {
+//         base_path: canonicalized_base_path,
+//         address: address.into(),
+//       })
+//   }
+
+//   pub fn base_path(&self) -> &Path {
+//     self.base_path.as_path()
+//   }
+
+//   fn get_path_from_key<K: AsRef<str>>(&self, key: K) -> Result<PathBuf> {
+//     let key: &str = key.as_ref();
+//     self
+//       .base_path
+//       .join(key)
+//       .canonicalize()
+//       .map_err(|_| StorageError::InvalidKey(key.to_string()))
+//       .and_then(|path| {
+//         path
+//           .starts_with(&self.base_path)
+//           .then(|| path)
+//           .ok_or_else(|| StorageError::InvalidKey(key.to_string()))
+//       })
+//       .and_then(|path| {
+//         path
+//           .is_file()
+//           .then(|| path)
+//           .ok_or_else(|| StorageError::NotFound(key.to_string()))
+//       })
+//   }
+// }
 
 #[async_trait]
 impl AsyncStorage for LocalStorage {
@@ -66,8 +62,8 @@
     self.get_path_from_key(key)
   }
 
-<<<<<<< HEAD
-  fn url<K: AsRef<str>>(&self, key: K, options: UrlOptions) -> Result<Url> {
+  async fn url<K: AsRef<str> + Send>(&self, key: K, options: UrlOptions) -> Result<Url> {
+    storage::blocking::Storage::url(self, key, options) {
     let range_start = options
       .range
       .start
@@ -99,10 +95,6 @@
     };
     let url = url.with_class(options.class);
     Ok(url)
-=======
-  async fn url<K: AsRef<str> + Send>(&self, key: K, options: UrlOptions) -> Result<Url> {
-    storage::blocking::Storage::url(self, key, options)
->>>>>>> 4b8e74b3
   }
 
   async fn head<K: AsRef<str> + Send>(&self, key: K) -> Result<u64> {
@@ -225,13 +217,6 @@
     .await;
   }
 
-<<<<<<< HEAD
-  #[test]
-  fn url_of_existing_key() {
-    with_local_storage(|storage| {
-      let result = storage.url("folder/../key1", UrlOptions::default());
-      let expected = Url::new(format!("http://localhost/data/key1"));
-=======
   #[tokio::test]
   async fn url_of_existing_key() {
     with_local_storage(|storage| async move {
@@ -240,7 +225,6 @@
         "file://{}",
         storage.base_path().join("key1").to_string_lossy()
       ));
->>>>>>> 4b8e74b3
       assert_eq!(result, Ok(expected));
     })
     .await;
@@ -315,11 +299,8 @@
       .write_all(b"value2")
       .await
       .unwrap();
-<<<<<<< HEAD
-    test(LocalStorage::new(base_path.path(), "localhost/data").unwrap())
-=======
+//    test(LocalStorage::new(base_path.path(), "localhost/data").unwrap())
     test(LocalStorage::new(base_path.path(), RegexResolver::new(".*", "$0").unwrap()).unwrap())
       .await
->>>>>>> 4b8e74b3
   }
 }