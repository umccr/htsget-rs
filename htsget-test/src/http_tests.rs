--- conflicted
+++ resolved
@@ -194,7 +194,15 @@
   )
 }
 
-<<<<<<< HEAD
+/// Get a test tls server config.
+pub fn test_tls_server_config(key_path: PathBuf, cert_path: PathBuf) -> TlsServerConfig {
+  let key = load_key(key_path).unwrap();
+  let certs = load_certs(cert_path).unwrap();
+  let server_config = tls_server_config(CertificateKeyPair::new(certs, key)).unwrap();
+
+  TlsServerConfig::new(server_config)
+}
+
 /// Get a test file as a string.
 pub async fn get_test_file_string<P: AsRef<Path>>(path: P) -> String {
   let mut string = String::new();
@@ -216,19 +224,4 @@
   File::open(get_test_path(path))
     .await
     .expect("failed to read file")
-=======
-/// Get a test tls server config.
-pub fn test_tls_server_config(key_path: PathBuf, cert_path: PathBuf) -> TlsServerConfig {
-  let key = load_key(key_path).unwrap();
-  let certs = load_certs(cert_path).unwrap();
-  let server_config = tls_server_config(CertificateKeyPair::new(certs, key)).unwrap();
-
-  TlsServerConfig::new(server_config)
-}
-
-/// Get the event associated with the file.
-pub fn get_test_file<P: AsRef<Path>>(path: P) -> String {
-  let path = default_dir().join("data").join(path);
-  fs::read_to_string(path).expect("failed to read file")
->>>>>>> bebe875c
 }