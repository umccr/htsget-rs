--- conflicted
+++ resolved
@@ -184,12 +184,8 @@
   use std::future::Future;
 
   use crate::htsget::{Class, Headers, Response, Url};
-<<<<<<< HEAD
-  use crate::storage::local::LocalStorage;
+  use crate::storage::blocking::local::LocalStorage;
   use htsget_id_resolver::RegexResolver;
-=======
-  use crate::storage::blocking::local::LocalStorage;
->>>>>>> 10345b22
 
   use super::*;
 
@@ -303,11 +299,10 @@
       .parent()
       .unwrap()
       .join("data/bam");
-<<<<<<< HEAD
-    test(LocalStorage::new(base_path, RegexResolver::new(".*", "$0").unwrap()).unwrap())
-=======
-    test(Arc::new(LocalStorage::new(base_path).unwrap())).await
->>>>>>> 10345b22
+    test(Arc::new(
+      LocalStorage::new(base_path, RegexResolver::new(".*", "$0").unwrap()).unwrap(),
+    ))
+    .await
   }
 
   pub(crate) fn expected_url(storage: Arc<LocalStorage>) -> String {
