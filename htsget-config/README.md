--- conflicted
+++ resolved
@@ -464,6 +464,11 @@
 allowed to respond with multiple paths that the user is allowed to access. Each path can also be a regex that matches
 ids like the [regex resolvers](#regex-based-location). A full JSON schema defining this format is available under [auth.json][auth-json].
 
+> [!NOTE]  
+> Calls to both the authorization service and jwks endpoint correctly handle and support HTTP cache headers like
+> cache-control and expires. Requests are cached in a temporary file called `htsget_rs_client_cache` in the system
+> temp directory. To disable this functionality set `http.use_cache = false`.
+
 #### Suppressed errors
 
 With this authorization logic, the server will respond with a `403 Forbidden` error if any of the requested reference
@@ -530,8 +535,6 @@
 after authorizing the request, so invalid requests may return an unauthorized or forbidden response instead of a bad
 request if the user lacks authorization.
 
-<<<<<<< HEAD
-
 #### Extensions
 
 > [!NOTE]  
@@ -562,12 +565,6 @@
 This would then forward the source VPC ARN to the authorization server in a header called `HtsGetContext-SourceVpcArn`.
 
 An example of this kind of implementation can be seen [here](https://github.com/umccr/htsget-deploy/tree/main/aws-vpc-lattice).
-=======
-> [!NOTE]  
-> Calls to both the authorization service and jwks endpoint correctly handle and support HTTP cache headers like
-> cache-control and expires. Requests are cached in a temporary file called `htsget_rs_client_cache` in the system
-> temp directory. To disable this functionality set `http.use_cache = false`.
->>>>>>> a6bd4396
 
 [auth-json]: docs/schemas/auth.schema.json
 [auth-example]: docs/examples/auth.toml
