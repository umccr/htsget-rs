name: tests

on:
  push:
    branches:
      - main
<<<<<<< HEAD
      - flamegraphs
=======
  pull_request:
>>>>>>> 46a81ed0

jobs:
  tests:
    runs-on: ${{ matrix.os }}
    strategy:
      matrix:
        rust: [stable]
        os: [ubuntu-latest]
    steps:
      - name: Check out
        uses: actions/checkout@v3
        with:
          fetch-depth: 1
      - name: Install Rust
        uses: actions-rs/toolchain@v1
        with:
            toolchain: ${{ matrix.rust }}
            override: true
            components: rustfmt, clippy
      - name: Cargo cache
        uses: actions/cache@v3
        continue-on-error: false
        with:
          path: |
            ~/.cargo/bin/
            ~/.cargo/registry/index/
            ~/.cargo/registry/cache/
            ~/.cargo/git/db/
            target/
          key: ${{ runner.os }}-cargo-cache3-${{ hashFiles('**/Cargo.toml') }}
          restore-keys: ${{ runner.os }}-cargo-cache3-
      - name: Cargo fmt
        uses: actions-rs/cargo@v1
        with:
          command: fmt
          args: --all -- --check
      - name: Clippy
        uses: actions-rs/cargo@v1
        with:
          command: clippy
          args: --all-targets --all-features  -- -D warnings
      - name: Build all features
        uses: actions-rs/cargo@v1
        with:
          command: build
          args: --all-targets --all-features
      - name: Build no default features
        uses: actions-rs/cargo@v1
        with:
          command: build
          args: --all-targets --no-default-features
      - name: Build s3-storage feature
        uses: actions-rs/cargo@v1
        with:
          command: build
          args: --all-targets --features s3-storage
      - name: Run cargo tests
        uses: actions-rs/cargo@v1
        with:
          command: test
          args: --all-features
      - name: Run cargo tests no default features
        uses: actions-rs/cargo@v1
        with:
          command: test
          args: --no-default-features<|MERGE_RESOLUTION|>--- conflicted
+++ resolved
@@ -4,11 +4,6 @@
   push:
     branches:
       - main
-<<<<<<< HEAD
-      - flamegraphs
-=======
-  pull_request:
->>>>>>> 46a81ed0
 
 jobs:
   tests:
