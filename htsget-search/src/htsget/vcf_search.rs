//! Module providing the search capability using VCF files
//!

use std::marker::PhantomData;
use std::path::PathBuf;
use std::sync::Arc;

use async_trait::async_trait;
use futures::prelude::stream::FuturesUnordered;
use noodles::bgzf;
use noodles::bgzf::VirtualPosition;
use noodles::tabix;
use noodles::tabix::index::ReferenceSequence;
use noodles::tabix::Index;
use noodles::vcf;
use noodles::vcf::AsyncReader;
use noodles::vcf::Header;
use tokio::fs::File;

use crate::htsget::search::{
  find_first, AsyncHeaderResult, AsyncIndexResult, BgzfSearch, BlockPosition, Search,
};
use crate::{
  htsget::{Format, Query, Result},
  storage::{AsyncStorage, BytesRange},
};

pub(crate) struct VcfSearch<S> {
  storage: Arc<S>,
}

#[async_trait]
impl BlockPosition for vcf::AsyncReader<bgzf::AsyncReader<File>> {
  async fn read_bytes(&mut self) -> Option<usize> {
    self.read_record(&mut String::new()).await.ok()
  }

  async fn seek(&mut self, pos: VirtualPosition) -> std::io::Result<VirtualPosition> {
    self.seek(pos).await
  }

  fn virtual_position(&self) -> VirtualPosition {
    self.virtual_position()
  }
}

#[async_trait]
impl<S>
  BgzfSearch<S, ReferenceSequence, tabix::Index, vcf::AsyncReader<bgzf::AsyncReader<File>>, Header>
  for VcfSearch<S>
where
  S: AsyncStorage + Send + Sync + 'static,
{
  type ReferenceSequenceHeader = PhantomData<Self>;

  fn max_seq_position(_ref_seq: &Self::ReferenceSequenceHeader) -> i32 {
    Self::MAX_SEQ_POSITION
  }
}

#[async_trait]
impl<S>
  Search<S, ReferenceSequence, tabix::Index, vcf::AsyncReader<bgzf::AsyncReader<File>>, Header>
  for VcfSearch<S>
where
  S: AsyncStorage + Send + Sync + 'static,
{
  const READER_FN: fn(File) -> AsyncReader<bgzf::AsyncReader<File>> =
    |file| vcf::AsyncReader::new(bgzf::AsyncReader::new(file));
  const HEADER_FN: fn(&'_ mut AsyncReader<bgzf::AsyncReader<File>>) -> AsyncHeaderResult =
    |reader| Box::pin(async move { reader.read_header().await });
  const INDEX_FN: fn(PathBuf) -> AsyncIndexResult<'static, Index> =
    |path| Box::pin(async move { tabix::r#async::read(path).await });

  async fn get_byte_ranges_for_reference_name(
    &self,
    key: String,
    reference_name: String,
    index: &Index,
    query: &Query,
  ) -> Result<Vec<BytesRange>> {
    let (_, vcf_header) = self.create_reader(&key).await?;
    let maybe_len = vcf_header
      .contigs()
      .get(&reference_name)
      .and_then(|contig| contig.len());

    // We are assuming the order of the names and the references sequences
    // in the index is the same
    let futures = FuturesUnordered::new();
    for (index, name) in index.reference_sequence_names().iter().enumerate() {
      let owned_name = name.to_owned();
      let owned_reference_name = reference_name.clone();
      futures.push(tokio::spawn(async move {
        if owned_name == owned_reference_name {
          Some(index)
        } else {
          None
        }
      }));
    }
    let ref_seq_index = find_first(
      &format!(
        "Reference name not found in the TBI file: {}",
        reference_name,
      ),
      futures,
    )
    .await?;

    let seq_start = query.start.map(|start| start as i32);
    let seq_end = query.end.map(|end| end as i32).or(maybe_len);
    let byte_ranges = self
      .get_byte_ranges_for_reference_sequence_bgzf(
        key,
        &PhantomData,
        ref_seq_index,
        index,
        seq_start,
        seq_end,
      )
      .await?;
    Ok(byte_ranges)
  }

  fn get_keys_from_id(&self, id: &str) -> (String, String) {
    let vcf_key = format!("{}.vcf.gz", id);
    let tbi_key = format!("{}.vcf.gz.tbi", id);
    (vcf_key, tbi_key)
  }

  fn get_storage(&self) -> Arc<S> {
    self.storage.clone()
  }

  fn get_format(&self) -> Format {
    Format::Vcf
  }
}

impl<S> VcfSearch<S>
where
  S: AsyncStorage + Send + Sync + 'static,
{
  // 1-based
  const MAX_SEQ_POSITION: i32 = (1 << 29) - 1; // see https://github.com/zaeleus/noodles/issues/25#issuecomment-868871298

  pub fn new(storage: Arc<S>) -> Self {
    Self { storage }
  }
}

#[cfg(test)]
pub mod tests {
  use std::future::Future;

  use crate::htsget::{Class, Headers, HtsGetError, Response, Url};
  use crate::storage::blocking::local::LocalStorage;
  use htsget_id_resolver::RegexResolver;

  use super::*;

  #[tokio::test]
  async fn search_all_variants() {
    with_local_storage(|storage| async move {
      let search = VcfSearch::new(storage.clone());
      let filename = "sample1-bcbio-cancer";
      let query = Query::new(filename);
      let response = search.search(query).await;
      println!("{:#?}", response);

      let expected_response = Ok(Response::new(
        Format::Vcf,
<<<<<<< HEAD
        vec![Url::new(expected_url(filename))
=======
        vec![Url::new(expected_url(storage, filename))
>>>>>>> 4b8e74b3
          .with_headers(Headers::default().with_header("Range", "bytes=0-3367"))],
      ));
      assert_eq!(response, expected_response)
    })
    .await;
  }

  #[tokio::test]
  async fn search_reference_name_without_seq_range() {
    with_local_storage(|storage| async move {
      let search = VcfSearch::new(storage.clone());
      let filename = "spec-v4.3";
      let query = Query::new(filename).with_reference_name("20");
      let response = search.search(query).await;
      println!("{:#?}", response);

      let expected_response = Ok(Response::new(
        Format::Vcf,
<<<<<<< HEAD
        vec![Url::new(expected_url(filename))
=======
        vec![Url::new(expected_url(storage, filename))
>>>>>>> 4b8e74b3
          .with_headers(Headers::default().with_header("Range", "bytes=0-823"))],
      ));
      assert_eq!(response, expected_response)
    })
    .await;
  }

  #[tokio::test]
  async fn search_reference_name_with_seq_range() {
    with_local_storage(|storage| async move {
      let search = VcfSearch::new(storage.clone());
      let filename = "sample1-bcbio-cancer";
      let query = Query::new(filename)
        .with_reference_name("chrM")
        .with_start(151)
        .with_end(153);
      let response = search.search(query).await;
      println!("{:#?}", response);

      let expected_response = Ok(Response::new(
        Format::Vcf,
<<<<<<< HEAD
        vec![Url::new(expected_url(filename))
=======
        vec![Url::new(expected_url(storage, filename))
>>>>>>> 4b8e74b3
          .with_headers(Headers::default().with_header("Range", "bytes=0-3367"))],
      ));
      assert_eq!(response, expected_response)
    })
    .await;
  }

  #[tokio::test]
  async fn search_reference_name_with_invalid_seq_range() {
    with_local_storage(|storage| async move {
      let search = VcfSearch::new(storage);
      let filename = "sample1-bcbio-cancer";
      let query = Query::new(filename)
        .with_reference_name("chrM")
        .with_start(0)
        .with_end(153);
      let response = search.search(query).await;
      println!("{:#?}", response);

      let expected_response = Err(HtsGetError::InvalidRange("0-153".to_string()));
      assert_eq!(response, expected_response)
    })
    .await;
  }

  #[tokio::test]
  async fn search_header() {
    with_local_storage(|storage| async move {
      let search = VcfSearch::new(storage.clone());
      let filename = "spec-v4.3";
      let query = Query::new(filename).with_class(Class::Header);
      let response = search.search(query).await;
      println!("{:#?}", response);

      let expected_response = Ok(Response::new(
        Format::Vcf,
<<<<<<< HEAD
        vec![Url::new(expected_url(filename))
=======
        vec![Url::new(expected_url(storage, filename))
>>>>>>> 4b8e74b3
          .with_headers(Headers::default().with_header("Range", "bytes=0-823"))
          .with_class(Class::Header)],
      ));
      assert_eq!(response, expected_response)
    })
    .await;
  }

  pub(crate) async fn with_local_storage<F, Fut>(test: F)
  where
    F: FnOnce(Arc<LocalStorage>) -> Fut,
    Fut: Future<Output = ()>,
  {
    let base_path = std::env::current_dir()
      .unwrap()
      .parent()
      .unwrap()
      .join("data/vcf");
<<<<<<< HEAD
    test(LocalStorage::new(base_path, "localhost/data").unwrap())
  }

  pub fn expected_url(name: &str) -> String {
    format!("http://localhost/data/{}.vcf.gz", name)
=======
    test(Arc::new(
      LocalStorage::new(base_path, RegexResolver::new(".*", "$0").unwrap()).unwrap(),
    ))
    .await
  }

  pub(crate) fn expected_url(storage: Arc<LocalStorage>, name: &str) -> String {
    format!(
      "file://{}",
      storage
        .base_path()
        .join(format!("{}.vcf.gz", name))
        .to_string_lossy()
    )
>>>>>>> 4b8e74b3
  }
}<|MERGE_RESOLUTION|>--- conflicted
+++ resolved
@@ -171,11 +171,7 @@
 
       let expected_response = Ok(Response::new(
         Format::Vcf,
-<<<<<<< HEAD
-        vec![Url::new(expected_url(filename))
-=======
-        vec![Url::new(expected_url(storage, filename))
->>>>>>> 4b8e74b3
+        vec![Url::new(expected_url(storage, filename))
           .with_headers(Headers::default().with_header("Range", "bytes=0-3367"))],
       ));
       assert_eq!(response, expected_response)
@@ -194,11 +190,7 @@
 
       let expected_response = Ok(Response::new(
         Format::Vcf,
-<<<<<<< HEAD
-        vec![Url::new(expected_url(filename))
-=======
-        vec![Url::new(expected_url(storage, filename))
->>>>>>> 4b8e74b3
+        vec![Url::new(expected_url(storage, filename))
           .with_headers(Headers::default().with_header("Range", "bytes=0-823"))],
       ));
       assert_eq!(response, expected_response)
@@ -220,11 +212,7 @@
 
       let expected_response = Ok(Response::new(
         Format::Vcf,
-<<<<<<< HEAD
-        vec![Url::new(expected_url(filename))
-=======
-        vec![Url::new(expected_url(storage, filename))
->>>>>>> 4b8e74b3
+        vec![Url::new(expected_url(storage, filename))
           .with_headers(Headers::default().with_header("Range", "bytes=0-3367"))],
       ));
       assert_eq!(response, expected_response)
@@ -261,11 +249,7 @@
 
       let expected_response = Ok(Response::new(
         Format::Vcf,
-<<<<<<< HEAD
-        vec![Url::new(expected_url(filename))
-=======
-        vec![Url::new(expected_url(storage, filename))
->>>>>>> 4b8e74b3
+        vec![Url::new(expected_url(storage, filename))
           .with_headers(Headers::default().with_header("Range", "bytes=0-823"))
           .with_class(Class::Header)],
       ));
@@ -284,13 +268,6 @@
       .parent()
       .unwrap()
       .join("data/vcf");
-<<<<<<< HEAD
-    test(LocalStorage::new(base_path, "localhost/data").unwrap())
-  }
-
-  pub fn expected_url(name: &str) -> String {
-    format!("http://localhost/data/{}.vcf.gz", name)
-=======
     test(Arc::new(
       LocalStorage::new(base_path, RegexResolver::new(".*", "$0").unwrap()).unwrap(),
     ))
@@ -305,6 +282,5 @@
         .join(format!("{}.vcf.gz", name))
         .to_string_lossy()
     )
->>>>>>> 4b8e74b3
   }
 }