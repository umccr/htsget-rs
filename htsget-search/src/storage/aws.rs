--- conflicted
+++ resolved
@@ -400,13 +400,8 @@
   #[tokio::test]
   async fn retrieval_type() {
     with_aws_s3_storage(|storage| async move {
-<<<<<<< HEAD
-      let result = storage.get_retrieval_type(&"key2".to_string()).await;
+      let result = storage.get_retrieval_type("key2").await;
       println!("{result:?}");
-=======
-      let result = storage.get_retrieval_type("key2").await;
-      println!("{:?}", result);
->>>>>>> 5f0ea195
     })
     .await;
   }
