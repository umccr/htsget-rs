--- conflicted
+++ resolved
@@ -4,14 +4,12 @@
 authors = ["Christian Perez Llamas <chrispz@gmail.com>", "Roman Valls Guimera <brainstorm@nopcode.org>"]
 edition = "2018"
 
-<<<<<<< HEAD
 [lib]
 bench = false
-=======
+
 [features]
 default = ["async"]
 async = ["tokio", "futures"]
->>>>>>> 4b8e74b3
 
 [dependencies]
 async-trait = "0.1.50"
