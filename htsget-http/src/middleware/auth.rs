--- conflicted
+++ resolved
@@ -1144,15 +1144,10 @@
   fn create_test_auth_config(public_key: Vec<u8>) -> AuthConfig {
     AuthConfigBuilder::default()
       .auth_mode(AuthMode::PublicKey(public_key))
-<<<<<<< HEAD
       .authorization_url(Uri::from_static("https://www.example.com"))
-      .http_client(HttpClient::new(reqwest::Client::new()))
-=======
-      .trusted_authorization_url(Uri::from_static("https://www.example.com"))
       .http_client(HttpClient::new(
         ClientBuilder::new(reqwest::Client::new()).build(),
       ))
->>>>>>> a6bd4396
       .build()
       .unwrap()
   }
