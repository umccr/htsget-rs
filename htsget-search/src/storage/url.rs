use std::fmt::Debug;

use async_trait::async_trait;
use bytes::Bytes;
use futures_util::stream::MapErr;
use futures_util::TryStreamExt;
use http::header::CONTENT_LENGTH;
use http::{HeaderMap, Method, Request, Response, Uri};
use hyper::client::HttpConnector;
use hyper::{Body, Client, Error};
use hyper_rustls::{HttpsConnector, HttpsConnectorBuilder};
use tokio_util::io::StreamReader;
use tracing::{debug, instrument};

use htsget_config::error;
<<<<<<< HEAD
use htsget_config::types::{KeyType, Scheme};
=======
>>>>>>> 720a943c

use crate::storage::StorageError::{InternalError, KeyNotFound, ResponseError, UrlParseError};
use crate::storage::{GetOptions, HeadOptions, RangeUrlOptions, Result, Storage, StorageError};
use crate::Url as HtsGetUrl;

/// A storage struct which derives data from HTTP URLs.
#[derive(Debug, Clone)]
pub struct UrlStorage {
  client: Client<HttpsConnector<HttpConnector>>,
<<<<<<< HEAD
  endpoint_head: Uri,
  endpoint_file: Uri,
  endpoint_index: Uri,
  response_scheme: Scheme,
=======
  url: Uri,
  response_url: Uri,
>>>>>>> 720a943c
  forward_headers: bool,
  #[cfg(feature = "crypt4gh")]
  endpoint_crypt4gh_header: Option<Uri>,
}

impl UrlStorage {
  /// Construct a new UrlStorage.
  pub fn new(
    client: Client<HttpsConnector<HttpConnector>>,
<<<<<<< HEAD
    endpoint_head: Uri,
    endpoint_header: Uri,
    endpoint_index: Uri,
    response_scheme: Scheme,
=======
    url: Uri,
    response_url: Uri,
>>>>>>> 720a943c
    forward_headers: bool,
    #[cfg(feature = "crypt4gh")] endpoint_crypt4gh_header: Option<Uri>,
  ) -> Self {
    Self {
      client,
<<<<<<< HEAD
      endpoint_head,
      endpoint_file: endpoint_header,
      endpoint_index,
      response_scheme,
=======
      url,
      response_url,
>>>>>>> 720a943c
      forward_headers,
      #[cfg(feature = "crypt4gh")]
      endpoint_crypt4gh_header,
    }
  }

  /// Construct a new UrlStorage with a default client.
<<<<<<< HEAD
  pub fn new_with_default_client(
    endpoint_head: Uri,
    endpoint_header: Uri,
    endpoint_index: Uri,
    response_scheme: Scheme,
    forward_headers: bool,
    #[cfg(feature = "crypt4gh")] endpoint_crypt4gh_header: Option<Uri>,
  ) -> Self {
=======
  pub fn new_with_default_client(url: Uri, response_url: Uri, forward_headers: bool) -> Self {
>>>>>>> 720a943c
    Self {
      client: Client::builder().build(
        HttpsConnectorBuilder::new()
          .with_native_roots()
          .https_or_http()
          .enable_http1()
          .enable_http2()
          .build(),
      ),
<<<<<<< HEAD
      endpoint_head,
      endpoint_file: endpoint_header,
      endpoint_index,
      response_scheme,
=======
      url,
      response_url,
>>>>>>> 720a943c
      forward_headers,
      #[cfg(feature = "crypt4gh")]
      endpoint_crypt4gh_header,
    }
  }

  /// Get a url from the key.
  pub fn get_url_from_key<K: AsRef<str> + Send>(&self, key: K, endpoint: &Uri) -> Result<Uri> {
    format!("{}{}", endpoint, key.as_ref())
      .parse::<Uri>()
      .map_err(|err| UrlParseError(err.to_string()))
  }

  /// Get a url from the key.
  pub fn get_response_url_from_key<K: AsRef<str> + Send>(&self, key: K) -> Result<Uri> {
    format!("{}{}", self.response_url, key.as_ref())
      .parse::<Uri>()
      .map_err(|err| UrlParseError(err.to_string()))
  }

  /// Construct and send a request
  pub async fn send_request<K: AsRef<str> + Send>(
    &self,
    key: K,
    headers: &HeaderMap,
    method: Method,
    url: &Uri,
  ) -> Result<Response<Body>> {
    let key = key.as_ref();
    let url = self.get_url_from_key(key, url)?;

    let request = Request::builder().method(method).uri(&url);

    let request = headers
      .iter()
      .fold(request, |acc, (key, value)| acc.header(key, value))
      .body(Body::empty())
      .map_err(|err| UrlParseError(err.to_string()))?;

    let response = self
      .client
      .request(request)
      .await
      .map_err(|err| KeyNotFound(format!("{} with key {}", err, key)))?;

    let status = response.status();
    if status.is_client_error() || status.is_server_error() {
      Err(KeyNotFound(format!(
        "url returned {} for key {}",
        status, key
      )))
    } else {
      Ok(response)
    }
  }

  /// Construct and send a request
  pub fn format_url<K: AsRef<str> + Send>(
    &self,
    key: K,
    options: RangeUrlOptions<'_>,
    endpoint: &Uri,
  ) -> Result<HtsGetUrl> {
<<<<<<< HEAD
    let mut url = self.get_url_from_key(key, endpoint)?.into_parts();

    url.scheme = Some(
      self
        .response_scheme
        .to_string()
        .parse::<uri::Scheme>()
        .map_err(|err| {
          InternalError(format!(
            "failed to set scheme when formatting response url: {}",
            err
          ))
        })?,
    );
=======
    let url = self.get_response_url_from_key(key)?.into_parts();
>>>>>>> 720a943c
    let url = Uri::from_parts(url)
      .map_err(|err| InternalError(format!("failed to convert to uri from parts: {}", err)))?;

    let mut url = HtsGetUrl::new(url.to_string());
    if self.forward_headers {
      url = url.with_headers(
        options
          .response_headers()
          .try_into()
          .map_err(|err: error::Error| StorageError::InvalidInput(err.to_string()))?,
      )
    }

    Ok(options.apply(url))
  }

  /// Get the head from the key.
  pub async fn head_key<K: AsRef<str> + Send>(
    &self,
    key: K,
    headers: &HeaderMap,
  ) -> Result<Response<Body>> {
    self
      .send_request(key, headers, Method::HEAD, &self.endpoint_head)
      .await
  }

  /// Get the key.
  pub async fn get_header<K: AsRef<str> + Send>(
    &self,
    key: K,
    headers: &HeaderMap,
  ) -> Result<Response<Body>> {
    self
      .send_request(key, headers, Method::GET, &self.endpoint_file)
      .await
  }

  /// Get the key.
  pub async fn get_index<K: AsRef<str> + Send>(
    &self,
    key: K,
    headers: &HeaderMap,
  ) -> Result<Response<Body>> {
    self
      .send_request(key, headers, Method::GET, &self.endpoint_index)
      .await
  }
}

#[async_trait]
impl Storage for UrlStorage {
  type Streamable = StreamReader<MapErr<Body, fn(Error) -> StorageError>, Bytes>;

  #[instrument(level = "trace", skip(self))]
  async fn get<K: AsRef<str> + Send + Debug>(
    &self,
    key: K,
    options: GetOptions<'_>,
  ) -> Result<Self::Streamable> {
    let key = key.as_ref().to_string();
    debug!(calling_from = ?self, key, "getting file with key {:?}", key);

    let response = match KeyType::from_ending(&key) {
      KeyType::File => {
        self
          .get_header(key.to_string(), options.request_headers())
          .await?
      }
      KeyType::Index => {
        self
          .get_index(key.to_string(), options.request_headers())
          .await?
      }
    };

    Ok(StreamReader::new(response.into_body().map_err(|err| {
      ResponseError(format!("reading body from response: {}", err))
    })))
  }

  #[instrument(level = "trace", skip(self))]
  async fn range_url<K: AsRef<str> + Send + Debug>(
    &self,
    key: K,
    options: RangeUrlOptions<'_>,
  ) -> Result<HtsGetUrl> {
    let key = key.as_ref();
    debug!(calling_from = ?self, key, "getting url with key {:?}", key);

    self.format_url(key, options, &self.endpoint_file)
  }

  #[instrument(level = "trace", skip(self))]
  async fn head<K: AsRef<str> + Send + Debug>(
    &self,
    key: K,
    options: HeadOptions<'_>,
  ) -> Result<u64> {
    let key = key.as_ref();
    let head = self.head_key(key, options.request_headers()).await?;

    let len = head
      .headers()
      .get(CONTENT_LENGTH)
      .and_then(|content_length| content_length.to_str().ok())
      .and_then(|content_length| content_length.parse().ok())
      .ok_or_else(|| {
        ResponseError(format!(
          "failed to get content length from head response for key: {}",
          key
        ))
      })?;

    debug!(calling_from = ?self, key, len, "size of key {:?} is {}", key, len);
    Ok(len)
  }
}

#[cfg(test)]
mod tests {
  use std::future::Future;
  use std::net::TcpListener;
  use std::path::Path;
  use std::result;
  use std::str::FromStr;

  use axum::middleware::Next;
  use axum::response::Response;
  use axum::{middleware, Router};
  use http::header::AUTHORIZATION;
  use http::{HeaderName, HeaderValue, Request, StatusCode};
  use hyper::body::to_bytes;
  use tokio::io::AsyncReadExt;
  use tower_http::services::ServeDir;

  use htsget_config::types::Headers;

  use crate::storage::local::tests::create_local_test_files;

  use super::*;

  #[test]
  fn get_url_from_key() {
    let storage = UrlStorage::new(
      test_client(),
      Uri::from_str("https://example.com").unwrap(),
<<<<<<< HEAD
      Uri::from_str("https://example.com").unwrap(),
      Uri::from_str("https://example.com").unwrap(),
      Scheme::Https,
=======
      Uri::from_str("https://localhost:8080").unwrap(),
>>>>>>> 720a943c
      true,
      #[cfg(feature = "crypt4gh")]
      None,
    );

    assert_eq!(
      storage
        .get_url_from_key(
          "assets/key1",
          &Uri::from_str("https://example.com").unwrap()
        )
        .unwrap(),
      Uri::from_str("https://example.com/assets/key1").unwrap()
    );
  }

  #[test]
  fn get_response_url_from_key() {
    let storage = UrlStorage::new(
      test_client(),
      Uri::from_str("https://example.com").unwrap(),
      Uri::from_str("https://localhost:8080").unwrap(),
      true,
    );

    assert_eq!(
      storage.get_response_url_from_key("assets/key1").unwrap(),
      Uri::from_str("https://localhost:8080/assets/key1").unwrap()
    );
  }

  #[tokio::test]
  async fn send_request() {
    with_url_test_server(|url| async move {
      let storage = UrlStorage::new(
        test_client(),
        Uri::from_str(&url).unwrap(),
        Uri::from_str(&url).unwrap(),
<<<<<<< HEAD
        Uri::from_str(&url).unwrap(),
        Scheme::Https,
=======
>>>>>>> 720a943c
        true,
        #[cfg(feature = "crypt4gh")]
        None,
      );

      let mut headers = HeaderMap::default();
      let headers = test_headers(&mut headers);

      let response = String::from_utf8(
        to_bytes(
          storage
            .send_request(
              "assets/key1",
              headers,
              Method::GET,
              &Uri::from_str(&url).unwrap(),
            )
            .await
            .unwrap()
            .into_body(),
        )
        .await
        .unwrap()
        .to_vec(),
      )
      .unwrap();
      assert_eq!(response, "value1");
    })
    .await;
  }

  #[tokio::test]
  async fn get_key() {
    with_url_test_server(|url| async move {
      let storage = UrlStorage::new(
        test_client(),
        Uri::from_str(&url).unwrap(),
        Uri::from_str(&url).unwrap(),
<<<<<<< HEAD
        Uri::from_str(&url).unwrap(),
        Scheme::Https,
=======
>>>>>>> 720a943c
        true,
        #[cfg(feature = "crypt4gh")]
        None,
      );

      let mut headers = HeaderMap::default();
      let headers = test_headers(&mut headers);

      let response = String::from_utf8(
        to_bytes(
          storage
            .get_header("assets/key1", headers)
            .await
            .unwrap()
            .into_body(),
        )
        .await
        .unwrap()
        .to_vec(),
      )
      .unwrap();
      assert_eq!(response, "value1");
    })
    .await;
  }

  #[tokio::test]
  async fn head_key() {
    with_url_test_server(|url| async move {
      let storage = UrlStorage::new(
        test_client(),
        Uri::from_str(&url).unwrap(),
        Uri::from_str(&url).unwrap(),
<<<<<<< HEAD
        Uri::from_str(&url).unwrap(),
        Scheme::Https,
=======
>>>>>>> 720a943c
        true,
        #[cfg(feature = "crypt4gh")]
        None,
      );

      let mut headers = HeaderMap::default();
      let headers = test_headers(&mut headers);

      let response: u64 = storage
        .get_header("assets/key1", headers)
        .await
        .unwrap()
        .headers()
        .get(CONTENT_LENGTH)
        .unwrap()
        .to_str()
        .unwrap()
        .parse()
        .unwrap();
      assert_eq!(response, 6);
    })
    .await;
  }

  #[tokio::test]
  async fn get_storage() {
    with_url_test_server(|url| async move {
      let storage = UrlStorage::new(
        test_client(),
        Uri::from_str(&url).unwrap(),
        Uri::from_str(&url).unwrap(),
<<<<<<< HEAD
        Uri::from_str(&url).unwrap(),
        Scheme::Https,
=======
>>>>>>> 720a943c
        true,
        #[cfg(feature = "crypt4gh")]
        None,
      );

      let mut headers = HeaderMap::default();
      let headers = test_headers(&mut headers);
      let options = GetOptions::new_with_default_range(headers);

      let mut reader = storage.get("assets/key1", options).await.unwrap();

      let mut response = [0; 6];
      reader.read_exact(&mut response).await.unwrap();

      assert_eq!(String::from_utf8(response.to_vec()).unwrap(), "value1");
    })
    .await;
  }

  #[tokio::test]
  async fn range_url_storage() {
    with_url_test_server(|url| async move {
      let storage = UrlStorage::new(
        test_client(),
        Uri::from_str(&url).unwrap(),
        Uri::from_str(&url).unwrap(),
<<<<<<< HEAD
        Uri::from_str(&url).unwrap(),
        Scheme::Http,
=======
>>>>>>> 720a943c
        true,
        #[cfg(feature = "crypt4gh")]
        None,
      );

      let mut headers = HeaderMap::default();
      let options = test_range_options(&mut headers);

      assert_eq!(
        storage.range_url("assets/key1", options).await.unwrap(),
        HtsGetUrl::new(format!("{}/assets/key1", url))
          .with_headers(Headers::default().with_header(AUTHORIZATION.as_str(), "secret"))
      );
    })
    .await;
  }

  #[tokio::test]
  async fn head_storage() {
    with_url_test_server(|url| async move {
      let storage = UrlStorage::new(
        test_client(),
        Uri::from_str(&url).unwrap(),
        Uri::from_str(&url).unwrap(),
<<<<<<< HEAD
        Uri::from_str(&url).unwrap(),
        Scheme::Https,
=======
>>>>>>> 720a943c
        true,
        #[cfg(feature = "crypt4gh")]
        None,
      );

      let mut headers = HeaderMap::default();
      let headers = test_headers(&mut headers);
      let options = HeadOptions::new(headers);

      assert_eq!(storage.head("assets/key1", options).await.unwrap(), 6);
    })
    .await;
  }

  #[test]
  fn format_url() {
    let storage = UrlStorage::new(
      test_client(),
      Uri::from_str("https://example.com").unwrap(),
<<<<<<< HEAD
      Uri::from_str("https://example.com").unwrap(),
      Uri::from_str("https://example.com").unwrap(),
      Scheme::Https,
=======
      Uri::from_str("https://localhost:8080").unwrap(),
>>>>>>> 720a943c
      true,
      #[cfg(feature = "crypt4gh")]
      None,
    );

    let mut headers = HeaderMap::default();
    let options = test_range_options(&mut headers);

    assert_eq!(
<<<<<<< HEAD
      storage
        .format_url(
          "assets/key1",
          options,
          &Uri::from_str("https://example.com").unwrap()
        )
        .unwrap(),
      HtsGetUrl::new("https://example.com/assets/key1")
=======
      storage.format_url("assets/key1", options).unwrap(),
      HtsGetUrl::new("https://localhost:8080/assets/key1")
>>>>>>> 720a943c
        .with_headers(Headers::default().with_header(AUTHORIZATION.as_str(), "secret"))
    );
  }

  #[test]
  fn format_url_different_response_scheme() {
    let storage = UrlStorage::new(
      test_client(),
      Uri::from_str("https://example.com").unwrap(),
<<<<<<< HEAD
      Uri::from_str("https://example.com").unwrap(),
      Uri::from_str("https://example.com").unwrap(),
      Scheme::Http,
=======
      Uri::from_str("http://example.com").unwrap(),
>>>>>>> 720a943c
      true,
      #[cfg(feature = "crypt4gh")]
      None,
    );

    let mut headers = HeaderMap::default();
    let options = test_range_options(&mut headers);

    assert_eq!(
      storage
        .format_url(
          "assets/key1",
          options,
          &Uri::from_str("https://example.com").unwrap()
        )
        .unwrap(),
      HtsGetUrl::new("http://example.com/assets/key1")
        .with_headers(Headers::default().with_header(AUTHORIZATION.as_str(), "secret"))
    );
  }

  #[test]
  fn format_url_no_headers() {
    let storage = UrlStorage::new(
      test_client(),
      Uri::from_str("https://example.com").unwrap(),
<<<<<<< HEAD
      Uri::from_str("https://example.com").unwrap(),
      Uri::from_str("https://example.com").unwrap(),
      Scheme::Https,
=======
      Uri::from_str("https://localhost:8081").unwrap(),
>>>>>>> 720a943c
      false,
      #[cfg(feature = "crypt4gh")]
      None,
    );

    let mut headers = HeaderMap::default();
    let options = test_range_options(&mut headers);

    assert_eq!(
<<<<<<< HEAD
      storage
        .format_url(
          "assets/key1",
          options,
          &Uri::from_str("https://example.com").unwrap()
        )
        .unwrap(),
      HtsGetUrl::new("https://example.com/assets/key1")
=======
      storage.format_url("assets/key1", options).unwrap(),
      HtsGetUrl::new("https://localhost:8081/assets/key1")
>>>>>>> 720a943c
    );
  }

  fn test_client() -> Client<HttpsConnector<HttpConnector>> {
    Client::builder().build(
      HttpsConnectorBuilder::new()
        .with_native_roots()
        .https_or_http()
        .enable_http1()
        .enable_http2()
        .build(),
    )
  }

  pub(crate) async fn with_url_test_server<F, Fut>(test: F)
  where
    F: FnOnce(String) -> Fut,
    Fut: Future<Output = ()>,
  {
    let (_, base_path) = create_local_test_files().await;
    with_test_server(base_path.path(), test).await;
  }

  async fn test_auth<B>(
    request: Request<B>,
    next: Next<B>,
  ) -> result::Result<Response, StatusCode> {
    let auth_header = request
      .headers()
      .get(AUTHORIZATION)
      .and_then(|header| header.to_str().ok());

    match auth_header {
      Some("secret") => Ok(next.run(request).await),
      _ => Err(StatusCode::UNAUTHORIZED),
    }
  }

  pub(crate) async fn with_test_server<F, Fut>(server_base_path: &Path, test: F)
  where
    F: FnOnce(String) -> Fut,
    Fut: Future<Output = ()>,
  {
    let router = Router::new()
      .nest_service("/assets", ServeDir::new(server_base_path.to_str().unwrap()))
      .route_layer(middleware::from_fn(test_auth));

    // TODO fix this in htsget-test to bind and return tcp listener.
    let listener = TcpListener::bind("127.0.0.1:0").unwrap();
    let addr = listener.local_addr().unwrap();

    tokio::spawn(
      axum::Server::from_tcp(listener)
        .unwrap()
        .serve(router.into_make_service()),
    );

    test(format!("http://{}", addr)).await;
  }

  fn test_headers(headers: &mut HeaderMap) -> &HeaderMap {
    headers.append(
      HeaderName::from_str(AUTHORIZATION.as_str()).unwrap(),
      HeaderValue::from_str("secret").unwrap(),
    );
    headers
  }

  fn test_range_options(headers: &mut HeaderMap) -> RangeUrlOptions {
    let headers = test_headers(headers);
    let options = RangeUrlOptions::new_with_default_range(headers);

    options
  }
}<|MERGE_RESOLUTION|>--- conflicted
+++ resolved
@@ -13,10 +13,7 @@
 use tracing::{debug, instrument};
 
 use htsget_config::error;
-<<<<<<< HEAD
 use htsget_config::types::{KeyType, Scheme};
-=======
->>>>>>> 720a943c
 
 use crate::storage::StorageError::{InternalError, KeyNotFound, ResponseError, UrlParseError};
 use crate::storage::{GetOptions, HeadOptions, RangeUrlOptions, Result, Storage, StorageError};
@@ -26,15 +23,10 @@
 #[derive(Debug, Clone)]
 pub struct UrlStorage {
   client: Client<HttpsConnector<HttpConnector>>,
-<<<<<<< HEAD
   endpoint_head: Uri,
   endpoint_file: Uri,
   endpoint_index: Uri,
-  response_scheme: Scheme,
-=======
-  url: Uri,
   response_url: Uri,
->>>>>>> 720a943c
   forward_headers: bool,
   #[cfg(feature = "crypt4gh")]
   endpoint_crypt4gh_header: Option<Uri>,
@@ -44,29 +36,19 @@
   /// Construct a new UrlStorage.
   pub fn new(
     client: Client<HttpsConnector<HttpConnector>>,
-<<<<<<< HEAD
     endpoint_head: Uri,
     endpoint_header: Uri,
     endpoint_index: Uri,
-    response_scheme: Scheme,
-=======
-    url: Uri,
     response_url: Uri,
->>>>>>> 720a943c
     forward_headers: bool,
     #[cfg(feature = "crypt4gh")] endpoint_crypt4gh_header: Option<Uri>,
   ) -> Self {
     Self {
       client,
-<<<<<<< HEAD
       endpoint_head,
       endpoint_file: endpoint_header,
       endpoint_index,
-      response_scheme,
-=======
-      url,
       response_url,
->>>>>>> 720a943c
       forward_headers,
       #[cfg(feature = "crypt4gh")]
       endpoint_crypt4gh_header,
@@ -74,18 +56,14 @@
   }
 
   /// Construct a new UrlStorage with a default client.
-<<<<<<< HEAD
   pub fn new_with_default_client(
     endpoint_head: Uri,
     endpoint_header: Uri,
     endpoint_index: Uri,
-    response_scheme: Scheme,
+    response_url: Uri,
     forward_headers: bool,
     #[cfg(feature = "crypt4gh")] endpoint_crypt4gh_header: Option<Uri>,
   ) -> Self {
-=======
-  pub fn new_with_default_client(url: Uri, response_url: Uri, forward_headers: bool) -> Self {
->>>>>>> 720a943c
     Self {
       client: Client::builder().build(
         HttpsConnectorBuilder::new()
@@ -95,15 +73,10 @@
           .enable_http2()
           .build(),
       ),
-<<<<<<< HEAD
       endpoint_head,
       endpoint_file: endpoint_header,
       endpoint_index,
-      response_scheme,
-=======
-      url,
       response_url,
->>>>>>> 720a943c
       forward_headers,
       #[cfg(feature = "crypt4gh")]
       endpoint_crypt4gh_header,
@@ -113,13 +86,6 @@
   /// Get a url from the key.
   pub fn get_url_from_key<K: AsRef<str> + Send>(&self, key: K, endpoint: &Uri) -> Result<Uri> {
     format!("{}{}", endpoint, key.as_ref())
-      .parse::<Uri>()
-      .map_err(|err| UrlParseError(err.to_string()))
-  }
-
-  /// Get a url from the key.
-  pub fn get_response_url_from_key<K: AsRef<str> + Send>(&self, key: K) -> Result<Uri> {
-    format!("{}{}", self.response_url, key.as_ref())
       .parse::<Uri>()
       .map_err(|err| UrlParseError(err.to_string()))
   }
@@ -167,24 +133,7 @@
     options: RangeUrlOptions<'_>,
     endpoint: &Uri,
   ) -> Result<HtsGetUrl> {
-<<<<<<< HEAD
-    let mut url = self.get_url_from_key(key, endpoint)?.into_parts();
-
-    url.scheme = Some(
-      self
-        .response_scheme
-        .to_string()
-        .parse::<uri::Scheme>()
-        .map_err(|err| {
-          InternalError(format!(
-            "failed to set scheme when formatting response url: {}",
-            err
-          ))
-        })?,
-    );
-=======
-    let url = self.get_response_url_from_key(key)?.into_parts();
->>>>>>> 720a943c
+    let url = self.get_url_from_key(key, endpoint)?.into_parts();
     let url = Uri::from_parts(url)
       .map_err(|err| InternalError(format!("failed to convert to uri from parts: {}", err)))?;
 
@@ -275,7 +224,7 @@
     let key = key.as_ref();
     debug!(calling_from = ?self, key, "getting url with key {:?}", key);
 
-    self.format_url(key, options, &self.endpoint_file)
+    self.format_url(key, options, &self.response_url)
   }
 
   #[instrument(level = "trace", skip(self))]
@@ -332,13 +281,9 @@
     let storage = UrlStorage::new(
       test_client(),
       Uri::from_str("https://example.com").unwrap(),
-<<<<<<< HEAD
-      Uri::from_str("https://example.com").unwrap(),
-      Uri::from_str("https://example.com").unwrap(),
-      Scheme::Https,
-=======
+      Uri::from_str("https://example.com").unwrap(),
+      Uri::from_str("https://example.com").unwrap(),
       Uri::from_str("https://localhost:8080").unwrap(),
->>>>>>> 720a943c
       true,
       #[cfg(feature = "crypt4gh")]
       None,
@@ -360,12 +305,16 @@
     let storage = UrlStorage::new(
       test_client(),
       Uri::from_str("https://example.com").unwrap(),
+      Uri::from_str("https://example.com").unwrap(),
+      Uri::from_str("https://example.com").unwrap(),
       Uri::from_str("https://localhost:8080").unwrap(),
       true,
+      #[cfg(feature = "crypt4gh")]
+        None,
     );
 
     assert_eq!(
-      storage.get_response_url_from_key("assets/key1").unwrap(),
+      storage.get_response_from_key("assets/key1", "https://localhost:8080").unwrap(),
       Uri::from_str("https://localhost:8080/assets/key1").unwrap()
     );
   }
@@ -377,11 +326,8 @@
         test_client(),
         Uri::from_str(&url).unwrap(),
         Uri::from_str(&url).unwrap(),
-<<<<<<< HEAD
-        Uri::from_str(&url).unwrap(),
-        Scheme::Https,
-=======
->>>>>>> 720a943c
+        Uri::from_str(&url).unwrap(),
+        Uri::from_str(&url).unwrap(),
         true,
         #[cfg(feature = "crypt4gh")]
         None,
@@ -420,11 +366,8 @@
         test_client(),
         Uri::from_str(&url).unwrap(),
         Uri::from_str(&url).unwrap(),
-<<<<<<< HEAD
-        Uri::from_str(&url).unwrap(),
-        Scheme::Https,
-=======
->>>>>>> 720a943c
+        Uri::from_str(&url).unwrap(),
+        Uri::from_str(&url).unwrap(),
         true,
         #[cfg(feature = "crypt4gh")]
         None,
@@ -458,11 +401,8 @@
         test_client(),
         Uri::from_str(&url).unwrap(),
         Uri::from_str(&url).unwrap(),
-<<<<<<< HEAD
-        Uri::from_str(&url).unwrap(),
-        Scheme::Https,
-=======
->>>>>>> 720a943c
+        Uri::from_str(&url).unwrap(),
+        Uri::from_str(&url).unwrap(),
         true,
         #[cfg(feature = "crypt4gh")]
         None,
@@ -494,11 +434,8 @@
         test_client(),
         Uri::from_str(&url).unwrap(),
         Uri::from_str(&url).unwrap(),
-<<<<<<< HEAD
-        Uri::from_str(&url).unwrap(),
-        Scheme::Https,
-=======
->>>>>>> 720a943c
+        Uri::from_str(&url).unwrap(),
+        Uri::from_str(&url).unwrap(),
         true,
         #[cfg(feature = "crypt4gh")]
         None,
@@ -525,11 +462,8 @@
         test_client(),
         Uri::from_str(&url).unwrap(),
         Uri::from_str(&url).unwrap(),
-<<<<<<< HEAD
-        Uri::from_str(&url).unwrap(),
-        Scheme::Http,
-=======
->>>>>>> 720a943c
+        Uri::from_str(&url).unwrap(),
+        Uri::from_str(&url).unwrap(),
         true,
         #[cfg(feature = "crypt4gh")]
         None,
@@ -554,11 +488,8 @@
         test_client(),
         Uri::from_str(&url).unwrap(),
         Uri::from_str(&url).unwrap(),
-<<<<<<< HEAD
-        Uri::from_str(&url).unwrap(),
-        Scheme::Https,
-=======
->>>>>>> 720a943c
+        Uri::from_str(&url).unwrap(),
+        Uri::from_str(&url).unwrap(),
         true,
         #[cfg(feature = "crypt4gh")]
         None,
@@ -578,13 +509,9 @@
     let storage = UrlStorage::new(
       test_client(),
       Uri::from_str("https://example.com").unwrap(),
-<<<<<<< HEAD
-      Uri::from_str("https://example.com").unwrap(),
-      Uri::from_str("https://example.com").unwrap(),
-      Scheme::Https,
-=======
+      Uri::from_str("https://example.com").unwrap(),
+      Uri::from_str("https://example.com").unwrap(),
       Uri::from_str("https://localhost:8080").unwrap(),
->>>>>>> 720a943c
       true,
       #[cfg(feature = "crypt4gh")]
       None,
@@ -594,7 +521,6 @@
     let options = test_range_options(&mut headers);
 
     assert_eq!(
-<<<<<<< HEAD
       storage
         .format_url(
           "assets/key1",
@@ -602,11 +528,7 @@
           &Uri::from_str("https://example.com").unwrap()
         )
         .unwrap(),
-      HtsGetUrl::new("https://example.com/assets/key1")
-=======
-      storage.format_url("assets/key1", options).unwrap(),
       HtsGetUrl::new("https://localhost:8080/assets/key1")
->>>>>>> 720a943c
         .with_headers(Headers::default().with_header(AUTHORIZATION.as_str(), "secret"))
     );
   }
@@ -616,13 +538,9 @@
     let storage = UrlStorage::new(
       test_client(),
       Uri::from_str("https://example.com").unwrap(),
-<<<<<<< HEAD
-      Uri::from_str("https://example.com").unwrap(),
-      Uri::from_str("https://example.com").unwrap(),
-      Scheme::Http,
-=======
+      Uri::from_str("https://example.com").unwrap(),
+      Uri::from_str("https://example.com").unwrap(),
       Uri::from_str("http://example.com").unwrap(),
->>>>>>> 720a943c
       true,
       #[cfg(feature = "crypt4gh")]
       None,
@@ -649,13 +567,9 @@
     let storage = UrlStorage::new(
       test_client(),
       Uri::from_str("https://example.com").unwrap(),
-<<<<<<< HEAD
-      Uri::from_str("https://example.com").unwrap(),
-      Uri::from_str("https://example.com").unwrap(),
-      Scheme::Https,
-=======
       Uri::from_str("https://localhost:8081").unwrap(),
->>>>>>> 720a943c
+      Uri::from_str("https://example.com").unwrap(),
+      Uri::from_str("https://example.com").unwrap(),
       false,
       #[cfg(feature = "crypt4gh")]
       None,
@@ -665,7 +579,6 @@
     let options = test_range_options(&mut headers);
 
     assert_eq!(
-<<<<<<< HEAD
       storage
         .format_url(
           "assets/key1",
@@ -673,11 +586,7 @@
           &Uri::from_str("https://example.com").unwrap()
         )
         .unwrap(),
-      HtsGetUrl::new("https://example.com/assets/key1")
-=======
-      storage.format_url("assets/key1", options).unwrap(),
       HtsGetUrl::new("https://localhost:8081/assets/key1")
->>>>>>> 720a943c
     );
   }
 
