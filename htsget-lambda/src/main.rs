use htsget_config::command;
use htsget_config::config::Config;
<<<<<<< HEAD
use htsget_config::{command, package_info};
use lambda_http::{run,  Error};
=======
use htsget_lambda::run_handler;
use lambda_http::Error;
>>>>>>> 1efdd585
use rustls::crypto::aws_lc_rs;
use std::io;

#[tokio::main]
async fn main() -> Result<(), Error> {
  aws_lc_rs::default_provider()
    .install_default()
    .map_err(|_| io::Error::other("setting crypto provider"))?;

  // Ignore the API gateway stage. This value must be set for the Lambda to function.
  // See https://github.com/awslabs/aws-lambda-rust-runtime/tree/main/lambda-http#integration-with-api-gateway-stages
  // let _ = var("AWS_LAMBDA_HTTP_IGNORE_STAGE_IN_PATH")?;

  if let Some(path) = Config::parse_args_with_command(command!())? {
    run_handler(path.as_path()).await
  } else {
    Ok(())
  }
}<|MERGE_RESOLUTION|>--- conflicted
+++ resolved
@@ -1,12 +1,7 @@
 use htsget_config::command;
 use htsget_config::config::Config;
-<<<<<<< HEAD
-use htsget_config::{command, package_info};
-use lambda_http::{run,  Error};
-=======
 use htsget_lambda::run_handler;
 use lambda_http::Error;
->>>>>>> 1efdd585
 use rustls::crypto::aws_lc_rs;
 use std::io;
 
@@ -16,10 +11,6 @@
     .install_default()
     .map_err(|_| io::Error::other("setting crypto provider"))?;
 
-  // Ignore the API gateway stage. This value must be set for the Lambda to function.
-  // See https://github.com/awslabs/aws-lambda-rust-runtime/tree/main/lambda-http#integration-with-api-gateway-stages
-  // let _ = var("AWS_LAMBDA_HTTP_IGNORE_STAGE_IN_PATH")?;
-
   if let Some(path) = Config::parse_args_with_command(command!())? {
     run_handler(path.as_path()).await
   } else {
