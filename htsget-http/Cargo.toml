[package]
name = "htsget-http"
version = "0.4.13"
rust-version = "1.74"
authors = ["Daniel del Castillo de la Rosa <delcastillodelarosadaniel@gmail.com>", "Marko Malenic <mmalenic1@gmail.com>"]
edition = "2021"
license = "MIT"
description = "Crate for handling HTTP in htsget-rs."
documentation = "https://github.com/umccr/htsget-rs/blob/main/htsget-http/README.md"
homepage = "https://github.com/umccr/htsget-rs/blob/main/htsget-http/README.md"
repository = "https://github.com/umccr/htsget-rs"

[features]
s3-storage = ["htsget-config/s3-storage", "htsget-search/s3-storage", "htsget-test/s3-storage"]
url-storage = ["htsget-config/url-storage", "htsget-search/url-storage", "htsget-test/url-storage"]
default = []

[dependencies]
<<<<<<< HEAD
thiserror = "1"
serde = { version = "1", features = ["derive"] }
http = "1"
htsget-search = { version = "0.6.6", path = "../htsget-search", default-features = false }
htsget-config = { version = "0.8.1", path = "../htsget-config", default-features = false }
htsget-test = { version = "0.5.4", path = "../htsget-test", default-features = false }
=======
thiserror = "1.0"
serde = { version = "1.0", features = ["derive"] }
http = "0.2"
htsget-search = { version = "0.7.0", path = "../htsget-search", default-features = false }
htsget-config = { version = "0.9.0", path = "../htsget-config", default-features = false }
htsget-test = { version = "0.6.0", path = "../htsget-test", default-features = false }
>>>>>>> 79550873
futures = { version = "0.3" }
tokio = { version = "1", features = ["macros", "rt-multi-thread"] }
tracing = "0.1"<|MERGE_RESOLUTION|>--- conflicted
+++ resolved
@@ -16,21 +16,12 @@
 default = []
 
 [dependencies]
-<<<<<<< HEAD
 thiserror = "1"
 serde = { version = "1", features = ["derive"] }
 http = "1"
-htsget-search = { version = "0.6.6", path = "../htsget-search", default-features = false }
-htsget-config = { version = "0.8.1", path = "../htsget-config", default-features = false }
-htsget-test = { version = "0.5.4", path = "../htsget-test", default-features = false }
-=======
-thiserror = "1.0"
-serde = { version = "1.0", features = ["derive"] }
-http = "0.2"
 htsget-search = { version = "0.7.0", path = "../htsget-search", default-features = false }
 htsget-config = { version = "0.9.0", path = "../htsget-config", default-features = false }
 htsget-test = { version = "0.6.0", path = "../htsget-test", default-features = false }
->>>>>>> 79550873
 futures = { version = "0.3" }
 tokio = { version = "1", features = ["macros", "rt-multi-thread"] }
 tracing = "0.1"