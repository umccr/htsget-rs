--- conflicted
+++ resolved
@@ -210,14 +210,9 @@
 
 #[cfg(test)]
 pub mod tests {
-  use htsget_id_resolver::RegexResolver;
-
   use crate::htsget::{Class, Headers, Response, Url};
   use crate::storage::blocking::local::LocalStorage;
-<<<<<<< HEAD
   use htsget_config::regex_resolver::RegexResolver;
-=======
->>>>>>> 417a87b8
 
   use super::*;
 
