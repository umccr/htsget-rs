//! JWT authorization configuration and response structures.
//!
//! This module provides configuration structures for JWT token validation and authorization
//! service integration, enabling fine-grained access control over genomic data.
//!

use crate::config::advanced::{Bytes, HttpClient};
use crate::config::{deserialize_vec_from_str, serialize_array_display};
use crate::error::Error::{BuilderError, ParseError};
use crate::error::{Error, Result};
use crate::http::client::HttpClientConfig;
use http::Uri;
use reqwest_middleware::ClientWithMiddleware;
pub use response::{AuthorizationRestrictions, AuthorizationRule, ReferenceNameRestriction};
use serde::{Deserialize, Serialize};
use std::path::PathBuf;

pub mod response;

/// The method for authorization, either using a JWKS url or a public key.
#[derive(Deserialize, Debug, Clone, Eq, PartialEq)]
#[serde(
  deny_unknown_fields,
  try_from = "AuthModeSerde",
  into = "AuthModeSerde"
)]
pub enum AuthMode {
  Jwks(Uri),
  PublicKey(Vec<u8>),
}

/// Used to deserialize into the `AuthMode` struct.
#[derive(Deserialize, Debug, Clone, Eq, PartialEq, Default)]
#[serde(deny_unknown_fields, default)]
struct AuthModeSerde {
  #[serde(with = "http_serde::option::uri")]
  jwks_url: Option<Uri>,
  public_key: Option<PathBuf>,
}

impl TryFrom<AuthModeSerde> for AuthMode {
  type Error = Error;

  fn try_from(mode: AuthModeSerde) -> Result<Self> {
    match (mode.jwks_url, mode.public_key) {
      (None, None) => Err(ParseError(
        "Either 'jwks_url' or 'public_key' must be set".to_string(),
      )),
      (Some(_), Some(_)) => Err(ParseError(
        "Cannot set both 'jwks_url' and 'public_key'".to_string(),
      )),
      (Some(jwks_url), None) => Ok(AuthMode::Jwks(jwks_url)),
      (None, Some(public_key)) => Ok(AuthMode::PublicKey(
        Bytes::try_from(public_key)?.into_inner(),
      )),
    }
  }
}

/// Configuration for JWT authorization.
#[derive(Deserialize, Debug, Clone)]
#[serde(deny_unknown_fields, try_from = "AuthConfigBuilder")]
pub struct AuthConfig {
  auth_mode: AuthMode,
  validate_audience: Option<Vec<String>>,
  validate_issuer: Option<Vec<String>>,
  validate_subject: Option<String>,
  authorization_url: Option<Uri>,
  http_client: HttpClient,
  #[cfg(feature = "experimental")]
  suppress_errors: bool,
  #[cfg(feature = "experimental")]
  add_hint: bool,
}

impl AuthConfig {
  /// Get the authorization mode.
  pub fn auth_mode(&self) -> &AuthMode {
    &self.auth_mode
  }

  /// Get the authorization mode.
  pub fn auth_mode_mut(&mut self) -> &mut AuthMode {
    &mut self.auth_mode
  }

  /// Get the validate audience list.
  pub fn validate_audience(&self) -> Option<&[String]> {
    self.validate_audience.as_deref()
  }

  /// Get the validate issuer list.
  pub fn validate_issuer(&self) -> Option<&[String]> {
    self.validate_issuer.as_deref()
  }

  /// Get the validate issuer list.
  pub fn validate_subject(&self) -> Option<&str> {
    self.validate_subject.as_deref()
  }

  /// Get the trusted authorization URLs.
  pub fn authorization_url(&self) -> Option<&Uri> {
    self.authorization_url.as_ref()
  }

  /// Whether to suppress errors and return any available regions.
  #[cfg(feature = "experimental")]
  pub fn suppress_errors(&self) -> bool {
    self.suppress_errors
  }

  /// Whether the client gets a hint about which regions are allowed.
  #[cfg(feature = "experimental")]
  pub fn add_hint(&self) -> bool {
    self.add_hint
  }

  /// Get the http client.
  pub fn http_client(&self) -> &ClientWithMiddleware {
    &self.http_client.0
  }
}

/// Builder for `AuthConfig`.
#[derive(Serialize, Deserialize, Debug, Clone)]
#[serde(deny_unknown_fields, default)]
pub struct AuthConfigBuilder {
  #[serde(flatten, skip_serializing)]
  auth_mode: Option<AuthMode>,
  validate_audience: Option<Vec<String>>,
  validate_issuer: Option<Vec<String>>,
  validate_subject: Option<String>,
<<<<<<< HEAD
  #[serde(with = "http_serde::option::uri")]
  authorization_url: Option<Uri>,
  #[serde(rename = "tls", skip_serializing)]
=======
  #[serde(
    serialize_with = "serialize_array_display",
    deserialize_with = "deserialize_vec_from_str"
  )]
  trusted_authorization_urls: Vec<Uri>,
  authorization_path: Option<String>,
  #[serde(rename = "http", alias = "tls", skip_serializing)]
>>>>>>> a6bd4396
  http_client: Option<HttpClient>,
  #[cfg(feature = "experimental")]
  suppress_errors: bool,
  #[cfg(feature = "experimental")]
  add_hint: bool,
}

impl AuthConfigBuilder {
  /// Set the auth mode.
  pub fn auth_mode(mut self, auth_mode: AuthMode) -> Self {
    self.auth_mode = Some(auth_mode);
    self
  }

  /// Set audiences to validate.
  pub fn validate_audience(mut self, validate_audience: Vec<String>) -> Self {
    self.validate_audience = Some(validate_audience);
    self
  }

  /// Set the issuers to validate.
  pub fn validate_issuer(mut self, validate_issuer: Vec<String>) -> Self {
    self.validate_issuer = Some(validate_issuer);
    self
  }

  /// Set the subject to validate.
  pub fn validate_subject(mut self, validate_subject: String) -> Self {
    self.validate_subject = Some(validate_subject);
    self
  }

  /// Add an authorization url.
  pub fn authorization_url(mut self, authorization_url: Uri) -> Self {
    self.authorization_url = Some(authorization_url);
    self
  }

  /// Set the HTTP client.
  pub fn http_client(mut self, http_client: HttpClient) -> Self {
    self.http_client = Some(http_client);
    self
  }

  /// Suppress errors and return any allowed regions if available.
  #[cfg(feature = "experimental")]
  pub fn suppress_errors(mut self, suppress_errors: bool) -> Self {
    self.suppress_errors = suppress_errors;
    self
  }

  /// Add a hint that shows the client which regions are allowed in ticket responses.
  #[cfg(feature = "experimental")]
  pub fn add_hint(mut self, add_hint: bool) -> Self {
    self.add_hint = add_hint;
    self
  }

  /// Build the auth config.
  pub fn build(self) -> Result<AuthConfig> {
    let Some(auth_mode) = self.auth_mode else {
      return Err(BuilderError("missing auth mode".to_string()));
    };
    if self.trusted_authorization_urls.is_empty() {
      return Err(BuilderError(
        "at least one trusted authorization url must be set".to_string(),
      ));
    }
    if self.authorization_path.is_none() && self.trusted_authorization_urls.len() > 1 {
      return Err(BuilderError(
        "only one trusted authorization url should be set when not using authorization paths"
          .to_string(),
      ));
    }

    Ok(AuthConfig {
      auth_mode,
      validate_audience: self.validate_audience,
      validate_issuer: self.validate_issuer,
      validate_subject: self.validate_subject,
      authorization_url: self.trusted_authorization_urls,
      authorization_path: self.authorization_path,
      http_client: self
        .http_client
        .unwrap_or(HttpClient::try_from(HttpClientConfig::default())?),
      authentication_only: self.authentication_only,
      #[cfg(feature = "experimental")]
      suppress_errors: self.suppress_errors,
      #[cfg(feature = "experimental")]
      add_hint: self.add_hint,
    })
  }
}

impl Default for AuthConfigBuilder {
  fn default() -> Self {
    // Satisfy https://rust-lang.github.io/rust-clippy/master/index.html#derivable_impls
    // when `experimental` is not enabled.
    let authorization_url = None;
    Self {
      auth_mode: None,
      validate_audience: None,
      validate_issuer: None,
      validate_subject: None,
      authorization_url,
      http_client: None,
      #[cfg(feature = "experimental")]
      suppress_errors: false,
      #[cfg(feature = "experimental")]
      add_hint: true,
    }
  }
}

impl TryFrom<AuthConfigBuilder> for AuthConfig {
  type Error = Error;

  fn try_from(builder: AuthConfigBuilder) -> Result<Self> {
    builder.build()
  }
}

#[cfg(test)]
mod tests {
  use super::*;
  use crate::http::tests::with_test_certificates;

  #[test]
  fn auth_config() {
    let config: AuthConfig = toml::from_str(
      r#"
      jwks_url = "https://www.example.com"
      validate_audience = ["aud1", "aud2"]
      validate_issuer = ["iss1"]
      validate_subject = "sub"
      trusted_authorization_urls = ["https://www.example.com"]
      authorization_path = "$.auth_url"
      authentication_only = true
      "#,
    )
    .unwrap();

    assert_eq!(
      config.auth_mode(),
      &AuthMode::Jwks("https://www.example.com/".parse().unwrap())
    );
    assert_eq!(
      config.validate_audience().unwrap().to_vec(),
      vec!["aud1".to_string(), "aud2".to_string()]
    );
    assert_eq!(
      config.validate_issuer().unwrap().to_vec(),
      vec!["iss1".to_string()]
    );
    assert_eq!(
      config.authorization_url().to_vec(),
      vec!["https://www.example.com".parse::<Uri>().unwrap()]
    );
    assert_eq!(config.authorization_path().unwrap(), "$.auth_url");
    assert!(config.authentication_only());
  }

  #[cfg(feature = "experimental")]
  #[test]
  fn auth_config_experimental() {
    let config: AuthConfig = toml::from_str(
      r#"
      jwks_url = "https://www.example.com"
      validate_audience = ["aud1", "aud2"]
      validate_issuer = ["iss1"]
      trusted_authorization_urls = ["https://www.example.com"]
      authentication_only = true
      add_hint = false
      suppress_errors = true
      "#,
    )
    .unwrap();

    assert!(!config.add_hint());
    assert!(config.suppress_errors());
  }

  #[test]
  fn auth_config_public_key() {
    with_test_certificates(|path, _, _| {
      let key_path = path.join("key.pem");

      let config: AuthConfig = toml::from_str(&format!(
        r#"
            public_key = "{}"
            trusted_authorization_urls = ["https://www.example.com"]
            "#,
        key_path.to_string_lossy()
      ))
      .unwrap();

      assert!(matches!(config.auth_mode(), AuthMode::PublicKey(_)));
      assert_eq!(
        vec!["https://www.example.com".parse::<Uri>().unwrap()],
        config.authorization_url().to_vec()
      );
    });
  }

  #[test]
  fn auth_config_no_mode() {
    let config = toml::from_str::<AuthConfig>(
      r#"
      validate_audience = ["aud1", "aud2"]
      validate_issuer = ["iss1"]
      validate_subject = sub
      trusted_authorization_urls = ["https://www.example.com"]
      authorization_path = "$.auth_url"
      "#,
    );
    assert!(config.is_err());
  }

  #[test]
  fn auth_config_both_modes() {
    let config = toml::from_str::<AuthConfig>(
      r#"
      jwks_url = "https://www.example.com"
      public_key = "public_key"
      validate_audience = ["aud1", "aud2"]
      validate_issuer = ["iss1"]
      validate_subject = sub
      trusted_authorization_urls = ["https://www.example.com"]
      authorization_path = "$.auth_url"
      "#,
    );
    assert!(config.is_err());
  }

  #[test]
  fn test_authorization_restrictions_builder() {
    let rule = AuthConfigBuilder::default()
      .auth_mode(AuthMode::Jwks("https://www.example.com/".parse().unwrap()))
      .authorization_url("https://www.example.com".parse().unwrap())
      .build()
      .unwrap();
    assert!(rule.authorization_path.is_none());
    assert_eq!(
      rule.authorization_url,
      vec!["https://www.example.com".parse::<Uri>().unwrap()]
    );
    assert_eq!(
      rule.auth_mode,
      AuthMode::Jwks("https://www.example.com/".parse().unwrap())
    );
    assert_eq!(rule.validate_audience(), None);
    assert_eq!(rule.validate_issuer(), None);
    assert_eq!(rule.validate_subject(), None);

    let rule = AuthConfigBuilder::default()
      .authorization_url("https://www.example.com".parse().unwrap())
      .build();
    assert!(rule.is_err());

    let rule = AuthConfigBuilder::default()
      .auth_mode(AuthMode::Jwks("https://www.example.com/".parse().unwrap()))
      .build();
    assert!(rule.is_err());

    let rule = AuthConfigBuilder::default()
      .auth_mode(AuthMode::Jwks("https://www.example.com/".parse().unwrap()))
      .authorization_url("https://www.example.com".parse().unwrap())
      .authorization_url("https://www.example.com".parse().unwrap())
      .build();
    assert!(rule.is_err());
  }
}<|MERGE_RESOLUTION|>--- conflicted
+++ resolved
@@ -131,19 +131,9 @@
   validate_audience: Option<Vec<String>>,
   validate_issuer: Option<Vec<String>>,
   validate_subject: Option<String>,
-<<<<<<< HEAD
   #[serde(with = "http_serde::option::uri")]
   authorization_url: Option<Uri>,
-  #[serde(rename = "tls", skip_serializing)]
-=======
-  #[serde(
-    serialize_with = "serialize_array_display",
-    deserialize_with = "deserialize_vec_from_str"
-  )]
-  trusted_authorization_urls: Vec<Uri>,
-  authorization_path: Option<String>,
   #[serde(rename = "http", alias = "tls", skip_serializing)]
->>>>>>> a6bd4396
   http_client: Option<HttpClient>,
   #[cfg(feature = "experimental")]
   suppress_errors: bool,
